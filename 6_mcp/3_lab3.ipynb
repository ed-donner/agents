{
 "cells": [
  {
   "cell_type": "markdown",
   "metadata": {},
   "source": [
    "### Welcome to Week 6 Day 3!\n",
    "\n",
    "Let's experiment with a bunch more MCP Servers"
   ]
  },
  {
   "cell_type": "code",
   "execution_count": 3,
   "metadata": {},
   "outputs": [
    {
     "data": {
      "text/plain": [
       "True"
      ]
     },
     "execution_count": 3,
     "metadata": {},
     "output_type": "execute_result"
    }
   ],
   "source": [
    "from dotenv import load_dotenv\n",
    "from agents import Agent, Runner, trace\n",
    "from agents.mcp import MCPServerStdio\n",
    "import os\n",
    "from IPython.display import Markdown, display\n",
    "from datetime import datetime\n",
    "load_dotenv(override=True)"
   ]
  },
  {
   "cell_type": "markdown",
   "metadata": {},
   "source": [
    "### The first type of MCP Server: runs locally, everything local\n",
    "\n",
    "Here's a really interesting one: a knowledge-graph based memory.\n",
    "\n",
    "It's a persistent memory store of entities, observations about them, and relationships between them.\n",
    "\n",
    "https://github.com/modelcontextprotocol/servers/tree/main/src/memory\n"
   ]
  },
  {
   "cell_type": "code",
   "execution_count": null,
   "metadata": {},
   "outputs": [],
   "source": [
    "params = {\"command\": \"npx\",\"args\": [\"-y\", \"mcp-memory-libsql\"],\"env\": {\"LIBSQL_URL\": \"file:./memory/ed.db\"}}\n",
    "\n",
    "async with MCPServerStdio(params=params, client_session_timeout_seconds=30) as server:\n",
    "    mcp_tools = await server.list_tools()\n",
    "\n",
    "mcp_tools"
   ]
  },
  {
   "cell_type": "code",
   "execution_count": 32,
   "metadata": {},
   "outputs": [],
   "source": [
    "instructions = \"You use your entity tools as a persistent memory to store and recall information about your conversations.\"\n",
    "request = \"My name's Ed. I'm an LLM engineer. I'm teaching a course about AI Agents, including the incredible MCP protocol. \\\n",
    "MCP is a protocol for connecting agents with tools, resources and prompt templates, and makes it easy to integrate AI agents with capabilities.\"\n",
    "model = \"gpt-4.1-mini\""
   ]
  },
  {
   "cell_type": "code",
   "execution_count": null,
   "metadata": {},
   "outputs": [],
   "source": [
    "async with MCPServerStdio(params=params, client_session_timeout_seconds=30) as mcp_server:\n",
    "    agent = Agent(name=\"agent\", instructions=instructions, model=model, mcp_servers=[mcp_server])\n",
    "    with trace(\"conversation\"):\n",
    "        result = await Runner.run(agent, request)\n",
    "    display(Markdown(result.final_output))"
   ]
  },
  {
   "cell_type": "code",
   "execution_count": null,
   "metadata": {},
   "outputs": [],
   "source": [
    "async with MCPServerStdio(params=params, client_session_timeout_seconds=30) as mcp_server:\n",
    "    agent = Agent(name=\"agent\", instructions=instructions, model=model, mcp_servers=[mcp_server])\n",
    "    with trace(\"conversation\"):\n",
    "        result = await Runner.run(agent, \"My name's Ed. What do you know about me?\")\n",
    "    display(Markdown(result.final_output))"
   ]
  },
  {
   "cell_type": "markdown",
   "metadata": {},
   "source": [
    "### Check the trace:\n",
    "\n",
    "https://platform.openai.com/traces"
   ]
  },
  {
   "cell_type": "markdown",
   "metadata": {},
   "source": [
    "### The 2nd type of MCP server - runs locally, calls a web service\n",
    "\n",
    "### Brave Search - apologies - this will need another API key! But it's free again.\n",
    "\n",
    "https://brave.com/search/api/\n",
    "\n",
    "Set up your account, and put your key in the .env under `BRAVE_API_KEY`"
   ]
  },
  {
   "cell_type": "code",
<<<<<<< HEAD
   "execution_count": 36,
=======
   "execution_count": null,
>>>>>>> 608a585a
   "metadata": {},
   "outputs": [],
   "source": [
    "env = {\"BRAVE_API_KEY\": os.getenv(\"BRAVE_API_KEY\")}\n",
    "params = {\"command\": \"npx\", \"args\": [\"-y\", \"@modelcontextprotocol/server-brave-search\"], \"env\": env}\n",
    "\n",
    "async with MCPServerStdio(params=params) as server:\n",
    "    mcp_tools = await server.list_tools()\n",
    "\n",
    "mcp_tools"
   ]
  },
  {
   "cell_type": "code",
<<<<<<< HEAD
   "execution_count": 38,
=======
   "execution_count": 7,
>>>>>>> 608a585a
   "metadata": {},
   "outputs": [],
   "source": [
    "instructions = \"You are able to search the web for information and briefly summarize the takeaways.\"\n",
    "request = f\"Please research the latest news on Amazon stock price and briefly summarize its outlook. \\\n",
    "For context, the current date is {datetime.now().strftime('%Y-%m-%d')}\"\n",
    "model = \"gpt-4o-mini\""
   ]
  },
  {
   "cell_type": "code",
   "execution_count": null,
   "metadata": {},
   "outputs": [],
   "source": [
    "async with MCPServerStdio(params=params, client_session_timeout_seconds=30) as mcp_server:\n",
    "    agent = Agent(name=\"agent\", instructions=instructions, model=model, mcp_servers=[mcp_server])\n",
    "    with trace(\"conversation\"):\n",
    "        result = await Runner.run(agent, request)\n",
    "    display(Markdown(result.final_output))"
   ]
  },
  {
   "cell_type": "markdown",
   "metadata": {},
   "source": [
    "### As usual, check out the trace:\n",
    "\n",
    "https://platform.openai.com/traces"
   ]
  },
  {
   "cell_type": "markdown",
   "metadata": {},
   "source": [
    "## And now the third type: running remotely\n",
    "\n",
    "It's actually really hard to find a \"remote MCP server\" aka \"hosted MCP server\" aka \"managed MCP server\".\n",
    "\n",
    "It's not a common model for using or sharing MCP servers, and there isn't a standard way to discover remote MCP servers.\n",
    "\n",
    "Anthropic lists some remote MCP servers, but these are for paid applications with business users:\n",
    "\n",
    "https://docs.anthropic.com/en/docs/agents-and-tools/remote-mcp-servers\n",
    "\n",
    "CloudFlare has tooling for you to create and deploy your own remote MCP servers, but this does not seem to be a common practice:\n",
    "\n",
    "https://developers.cloudflare.com/agents/guides/remote-mcp-server/\n"
   ]
  },
  {
   "cell_type": "markdown",
   "metadata": {},
   "source": [
    "# And back to the 2nd type: the Polygon.io MCP Server"
   ]
  },
  {
   "cell_type": "markdown",
   "metadata": {},
   "source": [
    "<table style=\"margin: 0; text-align: left; width:100%\">\n",
    "    <tr>\n",
    "        <td style=\"width: 150px; height: 150px; vertical-align: middle;\">\n",
    "            <img src=\"../assets/stop.png\" width=\"150\" height=\"150\" style=\"display: block;\" />\n",
    "        </td>\n",
    "        <td>\n",
    "            <h2 style=\"color:#ff7800;\">PLEASE READ!!-</h2>\n",
    "            <span style=\"color:#ff7800;\">This service for financial market data has both a FREE plan and a PAID plan, and we can use either depending on your appetite.\n",
    "            </span>\n",
    "        </td>\n",
    "    </tr>\n",
    "</table>"
   ]
  },
  {
   "cell_type": "markdown",
   "metadata": {},
   "source": [
    "## NEW SECTION: Introducing polygon.io\n",
    "\n",
    "Polygon.io is a hugely popular financial data provider. It has a free plan and a paid plan. And it also has an MCP Server!\n",
    "\n",
    "First, read up on polygon.io on their excellent website, including looking at their pricing:\n",
    "\n",
    "https://polygon.io\n",
    "\n",
    "### Polygon.io Part 1: Polygon.io free service (the paid will be totally optional, of course!)\n",
    "\n",
    "1. Please sign up for polygon.io (top right)  \n",
    "2. Once signed in, please select \"Keys\" in the left hand navigation\n",
    "3. Press the blue \"New Key\" button\n",
    "4. Copy the key name\n",
    "5. Edit your .env file and add the row:\n",
    "\n",
    "`POLYGON_API_KEY=xxxx`"
   ]
  },
  {
   "cell_type": "code",
<<<<<<< HEAD
   "execution_count": 4,
=======
   "execution_count": 3,
>>>>>>> 608a585a
   "metadata": {},
   "outputs": [],
   "source": [
    "load_dotenv(override=True)\n",
    "polygon_api_key = os.getenv(\"POLYGON_API_KEY\")\n",
    "if not polygon_api_key:\n",
    "    print(\"POLYGON_API_KEY is not set\")"
   ]
  },
  {
   "cell_type": "code",
   "execution_count": 5,
   "metadata": {},
   "outputs": [
    {
     "data": {
      "text/plain": [
       "PreviousCloseAgg(ticker='AAPL', close=196.58, high=197.57, low=195.07, open=195.94, timestamp=1750276800000, volume=45394689.0, vwap=196.4448)"
      ]
     },
     "execution_count": 5,
     "metadata": {},
     "output_type": "execute_result"
    }
   ],
   "source": [
    "from polygon import RESTClient\n",
    "client = RESTClient(polygon_api_key)\n",
    "client.get_previous_close_agg(\"AAPL\")[0]"
   ]
  },
  {
   "cell_type": "markdown",
   "metadata": {},
   "source": [
    "### Wrapped into a python module that caches end of day prices\n",
    "\n",
    "I've made a python module `market.py` that uses this API to look up share prices.\n",
    "\n",
    "But the free API is quite heavily rate limited - so I've been a bit sneaky; when you ask for a share price, this function retrieves the entire end-of-day equity market, and caches it in our database.\n"
   ]
  },
  {
   "cell_type": "code",
   "execution_count": 6,
   "metadata": {},
   "outputs": [
    {
     "data": {
      "text/plain": [
       "196.58"
      ]
     },
     "execution_count": 6,
     "metadata": {},
     "output_type": "execute_result"
    }
   ],
   "source": [
    "from market import get_share_price\n",
    "get_share_price(\"AAPL\")"
   ]
  },
  {
   "cell_type": "code",
   "execution_count": 7,
   "metadata": {},
   "outputs": [
    {
     "data": {
      "text/plain": [
       "196.58"
      ]
     },
     "execution_count": 7,
     "metadata": {},
     "output_type": "execute_result"
    }
   ],
   "source": [
    "# no rate limiting concerns!\n",
    "\n",
    "for i in range(1000):\n",
    "    get_share_price(\"AAPL\")\n",
    "get_share_price(\"AAPL\")"
   ]
  },
  {
   "cell_type": "markdown",
   "metadata": {},
   "source": [
    "### And I've made this into an MCP Server\n",
    "\n",
    "Just as we did with accounts.py; see `market_server.py`"
   ]
  },
  {
   "cell_type": "code",
   "execution_count": 8,
   "metadata": {},
   "outputs": [
    {
     "data": {
      "text/plain": [
       "[Tool(name='lookup_share_price', description='This tool provides the current price of the given stock symbol.\\n\\n    Args:\\n        symbol: the symbol of the stock\\n    ', inputSchema={'properties': {'symbol': {'title': 'Symbol', 'type': 'string'}}, 'required': ['symbol'], 'title': 'lookup_share_priceArguments', 'type': 'object'}, annotations=None)]"
      ]
     },
     "execution_count": 8,
     "metadata": {},
     "output_type": "execute_result"
    }
   ],
   "source": [
    "params = {\"command\": \"uv\", \"args\": [\"run\", \"market_server.py\"]}\n",
    "async with MCPServerStdio(params=params) as server:\n",
    "    mcp_tools = await server.list_tools()\n",
    "mcp_tools"
   ]
  },
  {
   "cell_type": "markdown",
   "metadata": {},
   "source": [
    "### Let's try it out!\n",
    "\n",
    "Hopefully gpt-4o-mini is smart enough to know that the symbol for Apple is AAPL"
   ]
  },
  {
   "cell_type": "code",
   "execution_count": 9,
   "metadata": {},
   "outputs": [
    {
     "data": {
      "text/markdown": [
       "The share price of Okta (OKTA) is $99."
      ],
      "text/plain": [
       "<IPython.core.display.Markdown object>"
      ]
     },
     "metadata": {},
     "output_type": "display_data"
    }
   ],
   "source": [
    "instructions = \"You answer questions about the stock market.\"\n",
<<<<<<< HEAD
    "request = \"What's the share price of Okta?\"\n",
    "model = \"gpt-4o-mini\"\n",
=======
    "request = \"What's the share price of Apple?\"\n",
    "model = \"gpt-4.1-mini\"\n",
>>>>>>> 608a585a
    "\n",
    "async with MCPServerStdio(params=params) as mcp_server:\n",
    "    agent = Agent(name=\"agent\", instructions=instructions, model=model, mcp_servers=[mcp_server])\n",
    "    with trace(\"conversation\"):\n",
    "        result = await Runner.run(agent, request)\n",
    "    display(Markdown(result.final_output))"
   ]
  },
  {
   "cell_type": "markdown",
   "metadata": {},
   "source": [
    "## Polygon.io Part 2: Paid Plan - Totally Optional!\n",
    "\n",
    "If you are interested, you can subscribe to the monthly plan to get more up to date market data, and unlimited API calls.\n",
    "\n",
    "If you do wish to do this, then it also makes sense to use the full MCP server that Polygon.io has released, to take advantage of all their functionality.\n",
    "\n"
   ]
  },
  {
   "cell_type": "code",
   "execution_count": null,
   "metadata": {},
   "outputs": [],
   "source": [
    "\n",
    "params = {\"command\": \"uvx\",\n",
    "          \"args\": [\"--from\", \"git+https://github.com/polygon-io/mcp_polygon@v0.1.0\", \"mcp_polygon\"],\n",
    "          \"env\": {\"POLYGON_API_KEY\": polygon_api_key}\n",
    "          }\n",
    "async with MCPServerStdio(params=params, client_session_timeout_seconds=120) as server:\n",
    "    mcp_tools = await server.list_tools()\n",
    "mcp_tools\n"
   ]
  },
  {
   "cell_type": "markdown",
   "metadata": {},
   "source": [
    "### Wow that's a lot of tools!\n",
    "\n",
    "Let's try them out - hopefully the sheer number of tools doesn't overwhelm gpt-4o-mini!\n",
    "\n",
    "With the $29 monthly plan, we don't have access to some of the APIs, so I've needed to specify which APIs can be called.\n",
    "\n",
    "If you've splashed out on a bigger plan, feel free to remove my extra constraint.."
   ]
  },
  {
   "cell_type": "code",
   "execution_count": null,
   "metadata": {},
   "outputs": [],
   "source": [
    "instructions = \"You answer questions about the stock market.\"\n",
    "request = \"What's the share price of Apple? Use your get_snapshot_ticker tool to get the latest price.\"\n",
    "model = \"gpt-4.1-mini\"\n",
    "\n",
    "async with MCPServerStdio(params=params) as mcp_server:\n",
    "    agent = Agent(name=\"agent\", instructions=instructions, model=model, mcp_servers=[mcp_server])\n",
    "    with trace(\"conversation\"):\n",
    "        result = await Runner.run(agent, request)\n",
    "    display(Markdown(result.final_output))"
   ]
  },
  {
   "cell_type": "markdown",
   "metadata": {},
   "source": [
    "## Setting up your .env file\n",
    "\n",
    "If you do decide to have a paid plan, please add this to your .env file to indicate:\n",
    "\n",
    "`POLYGON_PLAN=paid`\n",
    "\n",
    "And if you decide to go all the way for the realtime API, then please do:\n",
    "\n",
    "`POLYGON_PLAN=realtime`"
   ]
  },
  {
   "cell_type": "code",
   "execution_count": null,
   "metadata": {},
   "outputs": [],
   "source": [
    "load_dotenv(override=True)\n",
    "\n",
    "polygon_plan = os.getenv(\"POLYGON_PLAN\")\n",
    "is_paid_polygon = polygon_plan == \"paid\"\n",
    "is_realtime_polygon = polygon_plan == \"realtime\"\n",
    "\n",
    "if is_paid_polygon:\n",
    "    print(\"You've chosen to subscribe to the paid Polygon plan, so the code will look at prices on a 15 min delay\")\n",
    "elif is_realtime_polygon:\n",
    "    print(\"Wowzer - you've chosen to subscribe to the realtime Polygon plan, so the code will look at realtime prices\")\n",
    "else:\n",
    "    print(\"According to your .env file, you've chosen to subscribe to the free Polygon plan, so the code will look at EOD prices\")"
   ]
  },
  {
   "cell_type": "markdown",
   "metadata": {},
   "source": [
    "## And that's it for today!\n",
    "\n",
    "I've removed the part of this lab that uses the \"Financial Datasets\" mcp server, because it's inferior - more expensive with fewer APIs.\n",
    "\n",
    "And this way we get to use the same provider for Free and Paid APIs.\n",
    "\n",
    "But if you want to see the code, just look in the git history for a prior version."
   ]
  },
  {
   "cell_type": "markdown",
   "metadata": {},
   "source": [
    "<table style=\"margin: 0; text-align: left; width:100%\">\n",
    "    <tr>\n",
    "        <td style=\"width: 150px; height: 150px; vertical-align: middle;\">\n",
    "            <img src=\"../assets/exercise.png\" width=\"150\" height=\"150\" style=\"display: block;\" />\n",
    "        </td>\n",
    "        <td>\n",
    "            <h2 style=\"color:#ff7800;\">Exercises</h2>\n",
    "            <span style=\"color:#ff7800;\">Explore MCP server marketplaces and integrate your own, using all 3 approaches.\n",
    "            </span>\n",
    "        </td>\n",
    "    </tr>\n",
    "</table>"
   ]
  }
 ],
 "metadata": {
  "kernelspec": {
   "display_name": ".venv",
   "language": "python",
   "name": "python3"
  },
  "language_info": {
   "codemirror_mode": {
    "name": "ipython",
    "version": 3
   },
   "file_extension": ".py",
   "mimetype": "text/x-python",
   "name": "python",
   "nbconvert_exporter": "python",
   "pygments_lexer": "ipython3",
   "version": "3.12.10"
  }
 },
 "nbformat": 4,
 "nbformat_minor": 2
}<|MERGE_RESOLUTION|>--- conflicted
+++ resolved
@@ -124,11 +124,7 @@
   },
   {
    "cell_type": "code",
-<<<<<<< HEAD
-   "execution_count": 36,
-=======
-   "execution_count": null,
->>>>>>> 608a585a
+   "execution_count": null,
    "metadata": {},
    "outputs": [],
    "source": [
@@ -143,11 +139,7 @@
   },
   {
    "cell_type": "code",
-<<<<<<< HEAD
-   "execution_count": 38,
-=======
    "execution_count": 7,
->>>>>>> 608a585a
    "metadata": {},
    "outputs": [],
    "source": [
@@ -248,11 +240,7 @@
   },
   {
    "cell_type": "code",
-<<<<<<< HEAD
-   "execution_count": 4,
-=======
    "execution_count": 3,
->>>>>>> 608a585a
    "metadata": {},
    "outputs": [],
    "source": [
@@ -401,13 +389,8 @@
    ],
    "source": [
     "instructions = \"You answer questions about the stock market.\"\n",
-<<<<<<< HEAD
-    "request = \"What's the share price of Okta?\"\n",
-    "model = \"gpt-4o-mini\"\n",
-=======
     "request = \"What's the share price of Apple?\"\n",
     "model = \"gpt-4.1-mini\"\n",
->>>>>>> 608a585a
     "\n",
     "async with MCPServerStdio(params=params) as mcp_server:\n",
     "    agent = Agent(name=\"agent\", instructions=instructions, model=model, mcp_servers=[mcp_server])\n",
