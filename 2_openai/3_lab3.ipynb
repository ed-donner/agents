{
 "cells": [
  {
   "cell_type": "markdown",
   "metadata": {},
   "source": [
    "## Week 2 Day 3\n",
    "\n",
    "Now we get to more detail:\n",
    "\n",
    "1. Different models\n",
    "\n",
    "2. Structured Outputs\n",
    "\n",
    "3. Guardrails"
   ]
  },
  {
   "cell_type": "code",
   "execution_count": null,
   "metadata": {},
   "outputs": [],
   "source": [
    "from dotenv import load_dotenv\n",
    "from openai import AsyncOpenAI\n",
    "from agents import Agent, Runner, trace, function_tool, OpenAIChatCompletionsModel, input_guardrail, GuardrailFunctionOutput\n",
    "from typing import Dict\n",
    "import sendgrid\n",
    "import os\n",
    "from sendgrid.helpers.mail import Mail, Email, To, Content\n",
    "from pydantic import BaseModel"
   ]
  },
  {
   "cell_type": "code",
   "execution_count": 2,
   "metadata": {},
   "outputs": [
    {
     "data": {
      "text/plain": [
       "True"
      ]
     },
     "execution_count": 2,
     "metadata": {},
     "output_type": "execute_result"
    }
   ],
   "source": [
    "load_dotenv(override=True)"
   ]
  },
  {
   "cell_type": "code",
   "execution_count": 3,
   "metadata": {},
   "outputs": [
    {
     "name": "stdout",
     "output_type": "stream",
     "text": [
      "OpenAI API Key exists and begins sk-proj-\n",
      "Google API Key exists and begins AI\n",
      "DeepSeek API Key exists and begins sk-\n",
      "Groq API Key exists and begins gsk_\n"
     ]
    }
   ],
   "source": [
    "openai_api_key = os.getenv('OPENAI_API_KEY')\n",
    "google_api_key = os.getenv('GOOGLE_API_KEY')\n",
    "deepseek_api_key = os.getenv('DEEPSEEK_API_KEY')\n",
    "groq_api_key = os.getenv('GROQ_API_KEY')\n",
    "\n",
    "if openai_api_key:\n",
    "    print(f\"OpenAI API Key exists and begins {openai_api_key[:8]}\")\n",
    "else:\n",
    "    print(\"OpenAI API Key not set\")\n",
    "\n",
    "if google_api_key:\n",
    "    print(f\"Google API Key exists and begins {google_api_key[:2]}\")\n",
    "else:\n",
    "    print(\"Google API Key not set (and this is optional)\")\n",
    "\n",
    "if deepseek_api_key:\n",
    "    print(f\"DeepSeek API Key exists and begins {deepseek_api_key[:3]}\")\n",
    "else:\n",
    "    print(\"DeepSeek API Key not set (and this is optional)\")\n",
    "\n",
    "if groq_api_key:\n",
    "    print(f\"Groq API Key exists and begins {groq_api_key[:4]}\")\n",
    "else:\n",
    "    print(\"Groq API Key not set (and this is optional)\")"
   ]
  },
  {
   "cell_type": "code",
   "execution_count": null,
   "metadata": {},
   "outputs": [],
   "source": [
    "instructions1 = \"You are a sales agent working for ComplAI, \\\n",
    "a company that provides a SaaS tool for ensuring SOC2 compliance and preparing for audits, powered by AI. \\\n",
    "You write professional, serious cold emails.\"\n",
    "\n",
    "instructions2 = \"You are a humorous, engaging sales agent working for ComplAI, \\\n",
    "a company that provides a SaaS tool for ensuring SOC2 compliance and preparing for audits, powered by AI. \\\n",
    "You write witty, engaging cold emails that are likely to get a response.\"\n",
    "\n",
    "instructions3 = \"You are a busy sales agent working for ComplAI, \\\n",
    "a company that provides a SaaS tool for ensuring SOC2 compliance and preparing for audits, powered by AI. \\\n",
    "You write concise, to the point cold emails.\""
   ]
  },
  {
   "cell_type": "markdown",
   "metadata": {},
   "source": [
    "### It's easy to use any models with OpenAI compatible endpoints"
   ]
  },
  {
   "cell_type": "code",
   "execution_count": null,
   "metadata": {},
   "outputs": [],
   "source": [
    "GEMINI_BASE_URL = \"https://generativelanguage.googleapis.com/v1beta/openai/\"\n",
    "DEEPSEEK_BASE_URL = \"https://api.deepseek.com/v1\"\n",
    "GROQ_BASE_URL = \"https://api.groq.com/openai/v1\""
   ]
  },
  {
   "cell_type": "code",
   "execution_count": null,
   "metadata": {},
   "outputs": [],
   "source": [
    "\n",
    "deepseek_client = AsyncOpenAI(base_url=DEEPSEEK_BASE_URL, api_key=deepseek_api_key)\n",
    "gemini_client = AsyncOpenAI(base_url=GEMINI_BASE_URL, api_key=google_api_key)\n",
    "groq_client = AsyncOpenAI(base_url=GROQ_BASE_URL, api_key=groq_api_key)\n",
    "\n",
    "deepseek_model = OpenAIChatCompletionsModel(model=\"deepseek-chat\", openai_client=deepseek_client)\n",
    "gemini_model = OpenAIChatCompletionsModel(model=\"gemini-2.0-flash\", openai_client=gemini_client)\n",
    "llama3_3_model = OpenAIChatCompletionsModel(model=\"llama-3.3-70b-versatile\", openai_client=groq_client)"
   ]
  },
  {
   "cell_type": "code",
   "execution_count": null,
   "metadata": {},
   "outputs": [],
   "source": [
    "sales_agent1 = Agent(name=\"DeepSeek Sales Agent\", instructions=instructions1, model=deepseek_model)\n",
    "sales_agent2 =  Agent(name=\"Gemini Sales Agent\", instructions=instructions2, model=gemini_model)\n",
    "sales_agent3  = Agent(name=\"Llama3.3 Sales Agent\",instructions=instructions3,model=llama3_3_model)"
   ]
  },
  {
   "cell_type": "code",
   "execution_count": null,
   "metadata": {},
   "outputs": [],
   "source": [
    "description = \"Write a cold sales email\"\n",
    "\n",
    "tool1 = sales_agent1.as_tool(tool_name=\"sales_agent1\", tool_description=description)\n",
    "tool2 = sales_agent2.as_tool(tool_name=\"sales_agent2\", tool_description=description)\n",
    "tool3 = sales_agent3.as_tool(tool_name=\"sales_agent3\", tool_description=description)"
   ]
  },
  {
   "cell_type": "code",
   "execution_count": null,
   "metadata": {},
   "outputs": [],
   "source": [
    "@function_tool\n",
    "def send_html_email(subject: str, html_body: str) -> Dict[str, str]:\n",
    "    \"\"\" Send out an email with the given subject and HTML body to all sales prospects \"\"\"\n",
    "    sg = sendgrid.SendGridAPIClient(api_key=os.environ.get('SENDGRID_API_KEY'))\n",
    "    from_email = Email(\"jack@clevelsalesguy.com\")  # Use your domain email\n",
    "    to_email = To(\"john_d_agnew@yahoo.com\")  # Send to John\n",
    "    content = Content(\"text/html\", html_body)\n",
    "    mail = Mail(from_email, to_email, subject, content).get()\n",
    "    sg.client.mail.send.post(request_body=mail)\n",
    "    return {\"status\": \"success\"}"
   ]
  },
  {
   "cell_type": "code",
   "execution_count": null,
   "metadata": {},
   "outputs": [],
   "source": [
    "subject_instructions = \"You can write a subject for a cold sales email. \\\n",
    "You are given a message and you need to write a subject for an email that is likely to get a response.\"\n",
    "\n",
    "html_instructions = \"You can convert a text email body to an HTML email body. \\\n",
    "You are given a text email body which might have some markdown \\\n",
    "and you need to convert it to an HTML email body with simple, clear, compelling layout and design.\"\n",
    "\n",
    "subject_writer = Agent(name=\"Email subject writer\", instructions=subject_instructions, model=\"gpt-4o-mini\")\n",
    "subject_tool = subject_writer.as_tool(tool_name=\"subject_writer\", tool_description=\"Write a subject for a cold sales email\")\n",
    "\n",
    "html_converter = Agent(name=\"HTML email body converter\", instructions=html_instructions, model=\"gpt-4o-mini\")\n",
    "html_tool = html_converter.as_tool(tool_name=\"html_converter\",tool_description=\"Convert a text email body to an HTML email body\")"
   ]
  },
  {
   "cell_type": "code",
   "execution_count": null,
   "metadata": {},
   "outputs": [],
   "source": [
    "email_tools = [subject_tool, html_tool, send_html_email]"
   ]
  },
  {
   "cell_type": "code",
   "execution_count": null,
   "metadata": {},
   "outputs": [],
   "source": [
    "instructions =\"You are an email formatter and sender. You receive the body of an email to be sent. \\\n",
    "You first use the subject_writer tool to write a subject for the email, then use the html_converter tool to convert the body to HTML. \\\n",
    "Finally, you use the send_html_email tool to send the email with the subject and HTML body.\"\n",
    "\n",
    "\n",
    "emailer_agent = Agent(\n",
    "    name=\"Email Manager\",\n",
    "    instructions=instructions,\n",
    "    tools=email_tools,\n",
    "    model=\"gpt-4o-mini\",\n",
    "    handoff_description=\"Convert an email to HTML and send it\")"
   ]
  },
  {
   "cell_type": "code",
   "execution_count": null,
   "metadata": {},
   "outputs": [],
   "source": [
    "tools = [tool1, tool2, tool3]\n",
    "handoffs = [emailer_agent]"
   ]
  },
  {
   "cell_type": "code",
   "execution_count": null,
   "metadata": {},
   "outputs": [],
   "source": [
<<<<<<< HEAD
    "sales_manager_instructions = \"\"\"You are a sales manager working for ComplAI. You use the tools given to you to generate cold sales emails. \n",
    "You never generate sales emails yourself; you always use the tools. \n",
    "You try all 3 sales agent tools at least once before choosing the best one. \n",
    "You can use the tools multiple times if you're not satisfied with the results from the first try. \n",
    "You select the single best email using your own judgement of which email will be most effective. \n",
    "After picking the email, you handoff to the Email Manager agent to format and send the email.\"\"\"\n",
=======
    "sales_manager_instructions = \"\"\"\n",
    "You are a Sales Manager at ComplAI. Your goal is to find the single best cold sales email using the sales_agent tools.\n",
    " \n",
    "Follow these steps carefully:\n",
    "1. Generate Drafts: Use all three sales_agent tools to generate three different email drafts. Do not proceed until all three drafts are ready.\n",
    " \n",
    "2. Evaluate and Select: Review the drafts and choose the single best email using your judgment of which one is most effective.\n",
    "You can use the tools multiple times if you're not satisfied with the results from the first try.\n",
    " \n",
    "3. Handoff for Sending: Pass ONLY the winning email draft to the 'Email Manager' agent. The Email Manager will take care of formatting and sending.\n",
    " \n",
    "Crucial Rules:\n",
    "- You must use the sales agent tools to generate the drafts — do not write them yourself.\n",
    "- You must hand off exactly ONE email to the Email Manager — never more than one.\n",
    "\"\"\"\n",
>>>>>>> 0a245eaa
    "\n",
    "\n",
    "sales_manager = Agent(\n",
    "    name=\"Sales Manager\",\n",
    "    instructions=sales_manager_instructions,\n",
    "    tools=tools,\n",
    "    handoffs=handoffs,\n",
    "    model=\"gpt-4o-mini\")\n",
    "\n",
    "message = \"Send out a cold sales email addressed to Dear CEO from our sales team\"\n",
    "\n",
    "with trace(\"Automated SDR\"):\n",
    "    result = await Runner.run(sales_manager, message)\n"
   ]
  },
  {
   "cell_type": "markdown",
   "metadata": {},
   "source": [
    "## Check out the trace:\n",
    "\n",
    "https://platform.openai.com/traces"
   ]
  },
  {
   "cell_type": "code",
   "execution_count": null,
   "metadata": {},
   "outputs": [],
   "source": [
    "class NameCheckOutput(BaseModel):\n",
    "    is_name_in_message: bool\n",
    "    name: str\n",
    "\n",
    "guardrail_agent = Agent( \n",
    "    name=\"Name check\",\n",
    "    instructions=\"Check if the user is including someone's personal name in what they want you to do.\",\n",
    "    output_type=NameCheckOutput,\n",
    "    model=\"gpt-4o-mini\"\n",
    ")"
   ]
  },
  {
   "cell_type": "code",
   "execution_count": null,
   "metadata": {},
   "outputs": [],
   "source": [
    "@input_guardrail\n",
    "async def guardrail_against_name(ctx, agent, message):\n",
    "    result = await Runner.run(guardrail_agent, message, context=ctx.context)\n",
    "    is_name_in_message = result.final_output.is_name_in_message\n",
    "    return GuardrailFunctionOutput(output_info={\"found_name\": result.final_output},tripwire_triggered=is_name_in_message)"
   ]
  },
  {
   "cell_type": "code",
   "execution_count": 17,
   "metadata": {},
   "outputs": [],
   "source": [
    "careful_sales_manager = Agent(\n",
    "    name=\"Sales Manager\",\n",
    "    instructions=sales_manager_instructions,\n",
    "    tools=tools,\n",
    "    handoffs=[emailer_agent],\n",
    "    model=\"gpt-4o-mini\",\n",
    "    input_guardrails=[guardrail_against_name]\n",
    "    )\n",
    "\n",
    "message = \"Send out a cold sales email addressed to Dear CEO from our sales team\"\n",
    "\n",
    "with trace(\"Protected Automated SDR\"):\n",
    "    result = await Runner.run(careful_sales_manager, message)\n"
   ]
  },
  {
   "cell_type": "markdown",
   "metadata": {},
   "source": [
    "## Check out the trace:\n",
    "\n",
    "https://platform.openai.com/traces"
   ]
  },
  {
   "cell_type": "code",
<<<<<<< HEAD
   "execution_count": 18,
=======
   "execution_count": null,
>>>>>>> 0a245eaa
   "metadata": {},
   "outputs": [
    {
     "ename": "MaxTurnsExceeded",
     "evalue": "Max turns (10) exceeded",
     "output_type": "error",
     "traceback": [
      "\u001b[31m---------------------------------------------------------------------------\u001b[39m",
      "\u001b[31mMaxTurnsExceeded\u001b[39m                          Traceback (most recent call last)",
      "\u001b[36mCell\u001b[39m\u001b[36m \u001b[39m\u001b[32mIn[18]\u001b[39m\u001b[32m, line 4\u001b[39m\n\u001b[32m      1\u001b[39m message = \u001b[33m\"\u001b[39m\u001b[33mSend out a cold sales email addressed to Dear CEO from Head of Business Development\u001b[39m\u001b[33m\"\u001b[39m\n\u001b[32m      3\u001b[39m \u001b[38;5;28;01mwith\u001b[39;00m trace(\u001b[33m\"\u001b[39m\u001b[33mProtected Automated SDR\u001b[39m\u001b[33m\"\u001b[39m):\n\u001b[32m----> \u001b[39m\u001b[32m4\u001b[39m     result = \u001b[38;5;28;01mawait\u001b[39;00m Runner.run(careful_sales_manager, message)\n",
      "\u001b[36mFile \u001b[39m\u001b[32m~/projects/agents/.venv/lib/python3.12/site-packages/agents/run.py:212\u001b[39m, in \u001b[36mRunner.run\u001b[39m\u001b[34m(cls, starting_agent, input, context, max_turns, hooks, run_config, previous_response_id)\u001b[39m\n\u001b[32m    204\u001b[39m \u001b[38;5;28;01mif\u001b[39;00m current_turn > max_turns:\n\u001b[32m    205\u001b[39m     _error_tracing.attach_error_to_span(\n\u001b[32m    206\u001b[39m         current_span,\n\u001b[32m    207\u001b[39m         SpanError(\n\u001b[32m   (...)\u001b[39m\u001b[32m    210\u001b[39m         ),\n\u001b[32m    211\u001b[39m     )\n\u001b[32m--> \u001b[39m\u001b[32m212\u001b[39m     \u001b[38;5;28;01mraise\u001b[39;00m MaxTurnsExceeded(\u001b[33mf\u001b[39m\u001b[33m\"\u001b[39m\u001b[33mMax turns (\u001b[39m\u001b[38;5;132;01m{\u001b[39;00mmax_turns\u001b[38;5;132;01m}\u001b[39;00m\u001b[33m) exceeded\u001b[39m\u001b[33m\"\u001b[39m)\n\u001b[32m    214\u001b[39m logger.debug(\n\u001b[32m    215\u001b[39m     \u001b[33mf\u001b[39m\u001b[33m\"\u001b[39m\u001b[33mRunning agent \u001b[39m\u001b[38;5;132;01m{\u001b[39;00mcurrent_agent.name\u001b[38;5;132;01m}\u001b[39;00m\u001b[33m (turn \u001b[39m\u001b[38;5;132;01m{\u001b[39;00mcurrent_turn\u001b[38;5;132;01m}\u001b[39;00m\u001b[33m)\u001b[39m\u001b[33m\"\u001b[39m,\n\u001b[32m    216\u001b[39m )\n\u001b[32m    218\u001b[39m \u001b[38;5;28;01mif\u001b[39;00m current_turn == \u001b[32m1\u001b[39m:\n",
      "\u001b[31mMaxTurnsExceeded\u001b[39m: Max turns (10) exceeded"
     ]
    }
   ],
   "source": [
    "message = \"Write a cold sales email\"\n",
    "\n",
    "with trace(\"Protected Automated SDR\"):\n",
    "    result = await Runner.run(careful_sales_manager, message, max_turns=15)\n"
   ]
  },
  {
   "cell_type": "markdown",
   "metadata": {},
   "source": [
    "<table style=\"margin: 0; text-align: left; width:100%\">\n",
    "    <tr>\n",
    "        <td style=\"width: 150px; height: 150px; vertical-align: middle;\">\n",
    "            <img src=\"../assets/exercise.png\" width=\"150\" height=\"150\" style=\"display: block;\" />\n",
    "        </td>\n",
    "        <td>\n",
    "            <h2 style=\"color:#ff7800;\">Exercise</h2>\n",
    "            <span style=\"color:#ff7800;\">\u2022 Try different models<br/>\u2022 Add more input and output guardrails<br/>\u2022 Use structured outputs for the email generation\n",
    "            </span>\n",
    "        </td>\n",
    "    </tr>\n",
    "</table>"
   ]
  },
  {
   "cell_type": "markdown",
   "metadata": {},
   "source": []
  }
 ],
 "metadata": {
  "kernelspec": {
   "display_name": "Python (agents)",
   "language": "python",
   "name": "agents"
  },
  "language_info": {
   "codemirror_mode": {
    "name": "ipython",
    "version": 3
   },
   "file_extension": ".py",
   "mimetype": "text/x-python",
   "name": "python",
   "nbconvert_exporter": "python",
   "pygments_lexer": "ipython3",
   "version": "3.12.11"
  }
 },
 "nbformat": 4,
 "nbformat_minor": 2
}<|MERGE_RESOLUTION|>--- conflicted
+++ resolved
@@ -33,40 +33,18 @@
   },
   {
    "cell_type": "code",
-   "execution_count": 2,
-   "metadata": {},
-   "outputs": [
-    {
-     "data": {
-      "text/plain": [
-       "True"
-      ]
-     },
-     "execution_count": 2,
-     "metadata": {},
-     "output_type": "execute_result"
-    }
-   ],
+   "execution_count": null,
+   "metadata": {},
+   "outputs": [],
    "source": [
     "load_dotenv(override=True)"
    ]
   },
   {
    "cell_type": "code",
-   "execution_count": 3,
-   "metadata": {},
-   "outputs": [
-    {
-     "name": "stdout",
-     "output_type": "stream",
-     "text": [
-      "OpenAI API Key exists and begins sk-proj-\n",
-      "Google API Key exists and begins AI\n",
-      "DeepSeek API Key exists and begins sk-\n",
-      "Groq API Key exists and begins gsk_\n"
-     ]
-    }
-   ],
+   "execution_count": null,
+   "metadata": {},
+   "outputs": [],
    "source": [
     "openai_api_key = os.getenv('OPENAI_API_KEY')\n",
     "google_api_key = os.getenv('GOOGLE_API_KEY')\n",
@@ -181,8 +159,8 @@
     "def send_html_email(subject: str, html_body: str) -> Dict[str, str]:\n",
     "    \"\"\" Send out an email with the given subject and HTML body to all sales prospects \"\"\"\n",
     "    sg = sendgrid.SendGridAPIClient(api_key=os.environ.get('SENDGRID_API_KEY'))\n",
-    "    from_email = Email(\"jack@clevelsalesguy.com\")  # Use your domain email\n",
-    "    to_email = To(\"john_d_agnew@yahoo.com\")  # Send to John\n",
+    "    from_email = Email(\"ed@edwarddonner.com\")  # Change to your verified sender\n",
+    "    to_email = To(\"ed.donner@gmail.com\")  # Change to your recipient\n",
     "    content = Content(\"text/html\", html_body)\n",
     "    mail = Mail(from_email, to_email, subject, content).get()\n",
     "    sg.client.mail.send.post(request_body=mail)\n",
@@ -253,14 +231,6 @@
    "metadata": {},
    "outputs": [],
    "source": [
-<<<<<<< HEAD
-    "sales_manager_instructions = \"\"\"You are a sales manager working for ComplAI. You use the tools given to you to generate cold sales emails. \n",
-    "You never generate sales emails yourself; you always use the tools. \n",
-    "You try all 3 sales agent tools at least once before choosing the best one. \n",
-    "You can use the tools multiple times if you're not satisfied with the results from the first try. \n",
-    "You select the single best email using your own judgement of which email will be most effective. \n",
-    "After picking the email, you handoff to the Email Manager agent to format and send the email.\"\"\"\n",
-=======
     "sales_manager_instructions = \"\"\"\n",
     "You are a Sales Manager at ComplAI. Your goal is to find the single best cold sales email using the sales_agent tools.\n",
     " \n",
@@ -276,7 +246,6 @@
     "- You must use the sales agent tools to generate the drafts — do not write them yourself.\n",
     "- You must hand off exactly ONE email to the Email Manager — never more than one.\n",
     "\"\"\"\n",
->>>>>>> 0a245eaa
     "\n",
     "\n",
     "sales_manager = Agent(\n",
@@ -286,10 +255,10 @@
     "    handoffs=handoffs,\n",
     "    model=\"gpt-4o-mini\")\n",
     "\n",
-    "message = \"Send out a cold sales email addressed to Dear CEO from our sales team\"\n",
+    "message = \"Send out a cold sales email addressed to Dear CEO from Alice\"\n",
     "\n",
     "with trace(\"Automated SDR\"):\n",
-    "    result = await Runner.run(sales_manager, message)\n"
+    "    result = await Runner.run(sales_manager, message)"
    ]
   },
   {
@@ -334,7 +303,7 @@
   },
   {
    "cell_type": "code",
-   "execution_count": 17,
+   "execution_count": null,
    "metadata": {},
    "outputs": [],
    "source": [
@@ -347,10 +316,10 @@
     "    input_guardrails=[guardrail_against_name]\n",
     "    )\n",
     "\n",
-    "message = \"Send out a cold sales email addressed to Dear CEO from our sales team\"\n",
+    "message = \"Send out a cold sales email addressed to Dear CEO from Alice\"\n",
     "\n",
     "with trace(\"Protected Automated SDR\"):\n",
-    "    result = await Runner.run(careful_sales_manager, message)\n"
+    "    result = await Runner.run(careful_sales_manager, message)"
    ]
   },
   {
@@ -364,31 +333,15 @@
   },
   {
    "cell_type": "code",
-<<<<<<< HEAD
-   "execution_count": 18,
-=======
-   "execution_count": null,
->>>>>>> 0a245eaa
-   "metadata": {},
-   "outputs": [
-    {
-     "ename": "MaxTurnsExceeded",
-     "evalue": "Max turns (10) exceeded",
-     "output_type": "error",
-     "traceback": [
-      "\u001b[31m---------------------------------------------------------------------------\u001b[39m",
-      "\u001b[31mMaxTurnsExceeded\u001b[39m                          Traceback (most recent call last)",
-      "\u001b[36mCell\u001b[39m\u001b[36m \u001b[39m\u001b[32mIn[18]\u001b[39m\u001b[32m, line 4\u001b[39m\n\u001b[32m      1\u001b[39m message = \u001b[33m\"\u001b[39m\u001b[33mSend out a cold sales email addressed to Dear CEO from Head of Business Development\u001b[39m\u001b[33m\"\u001b[39m\n\u001b[32m      3\u001b[39m \u001b[38;5;28;01mwith\u001b[39;00m trace(\u001b[33m\"\u001b[39m\u001b[33mProtected Automated SDR\u001b[39m\u001b[33m\"\u001b[39m):\n\u001b[32m----> \u001b[39m\u001b[32m4\u001b[39m     result = \u001b[38;5;28;01mawait\u001b[39;00m Runner.run(careful_sales_manager, message)\n",
-      "\u001b[36mFile \u001b[39m\u001b[32m~/projects/agents/.venv/lib/python3.12/site-packages/agents/run.py:212\u001b[39m, in \u001b[36mRunner.run\u001b[39m\u001b[34m(cls, starting_agent, input, context, max_turns, hooks, run_config, previous_response_id)\u001b[39m\n\u001b[32m    204\u001b[39m \u001b[38;5;28;01mif\u001b[39;00m current_turn > max_turns:\n\u001b[32m    205\u001b[39m     _error_tracing.attach_error_to_span(\n\u001b[32m    206\u001b[39m         current_span,\n\u001b[32m    207\u001b[39m         SpanError(\n\u001b[32m   (...)\u001b[39m\u001b[32m    210\u001b[39m         ),\n\u001b[32m    211\u001b[39m     )\n\u001b[32m--> \u001b[39m\u001b[32m212\u001b[39m     \u001b[38;5;28;01mraise\u001b[39;00m MaxTurnsExceeded(\u001b[33mf\u001b[39m\u001b[33m\"\u001b[39m\u001b[33mMax turns (\u001b[39m\u001b[38;5;132;01m{\u001b[39;00mmax_turns\u001b[38;5;132;01m}\u001b[39;00m\u001b[33m) exceeded\u001b[39m\u001b[33m\"\u001b[39m)\n\u001b[32m    214\u001b[39m logger.debug(\n\u001b[32m    215\u001b[39m     \u001b[33mf\u001b[39m\u001b[33m\"\u001b[39m\u001b[33mRunning agent \u001b[39m\u001b[38;5;132;01m{\u001b[39;00mcurrent_agent.name\u001b[38;5;132;01m}\u001b[39;00m\u001b[33m (turn \u001b[39m\u001b[38;5;132;01m{\u001b[39;00mcurrent_turn\u001b[38;5;132;01m}\u001b[39;00m\u001b[33m)\u001b[39m\u001b[33m\"\u001b[39m,\n\u001b[32m    216\u001b[39m )\n\u001b[32m    218\u001b[39m \u001b[38;5;28;01mif\u001b[39;00m current_turn == \u001b[32m1\u001b[39m:\n",
-      "\u001b[31mMaxTurnsExceeded\u001b[39m: Max turns (10) exceeded"
-     ]
-    }
-   ],
-   "source": [
-    "message = \"Write a cold sales email\"\n",
+   "execution_count": null,
+   "metadata": {},
+   "outputs": [],
+   "source": [
+    "\n",
+    "message = \"Send out a cold sales email addressed to Dear CEO from Head of Business Development\"\n",
     "\n",
     "with trace(\"Protected Automated SDR\"):\n",
-    "    result = await Runner.run(careful_sales_manager, message, max_turns=15)\n"
+    "    result = await Runner.run(careful_sales_manager, message)"
    ]
   },
   {
@@ -402,7 +355,7 @@
     "        </td>\n",
     "        <td>\n",
     "            <h2 style=\"color:#ff7800;\">Exercise</h2>\n",
-    "            <span style=\"color:#ff7800;\">\u2022 Try different models<br/>\u2022 Add more input and output guardrails<br/>\u2022 Use structured outputs for the email generation\n",
+    "            <span style=\"color:#ff7800;\">• Try different models<br/>• Add more input and output guardrails<br/>• Use structured outputs for the email generation\n",
     "            </span>\n",
     "        </td>\n",
     "    </tr>\n",
@@ -417,9 +370,9 @@
  ],
  "metadata": {
   "kernelspec": {
-   "display_name": "Python (agents)",
+   "display_name": ".venv",
    "language": "python",
-   "name": "agents"
+   "name": "python3"
   },
   "language_info": {
    "codemirror_mode": {
@@ -431,7 +384,7 @@
    "name": "python",
    "nbconvert_exporter": "python",
    "pygments_lexer": "ipython3",
-   "version": "3.12.11"
+   "version": "3.12.9"
   }
  },
  "nbformat": 4,
