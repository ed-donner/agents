{
 "cells": [
  {
   "cell_type": "markdown",
   "metadata": {},
   "source": [
    "## The first big project - Professionally You!\n",
    "\n",
    "### And, Tool use.\n",
    "\n",
    "### But first: introducing Pushover\n",
    "\n",
    "Pushover is a nifty tool for sending Push Notifications to your phone.\n",
    "\n",
    "It's super easy to set up and install!\n",
    "\n",
    "Simply visit https://pushover.net/ and click 'Login or Signup' on the top right to sign up for a free account, and create your API keys.\n",
    "\n",
    "Once you've signed up, on the home screen, click \"Create an Application/API Token\", and give it any name (like Agents) and click Create Application.\n",
    "\n",
    "Then add 2 lines to your `.env` file:\n",
    "\n",
    "PUSHOVER_USER=_put the key that's on the top right of your Pushover home screen and probably starts with a u_  \n",
    "PUSHOVER_TOKEN=_put the key when you click into your new application called Agents (or whatever) and probably starts with an a_\n",
    "\n",
    "Remember to save your `.env` file, and run `load_dotenv(override=True)` after saving, to set your environment variables.\n",
    "\n",
    "Finally, click \"Add Phone, Tablet or Desktop\" to install on your phone."
   ]
  },
  {
   "cell_type": "code",
   "execution_count": null,
   "metadata": {},
   "outputs": [],
   "source": [
    "# imports\n",
    "\n",
    "from dotenv import load_dotenv\n",
    "from openai import OpenAI\n",
    "import json\n",
    "import os\n",
    "import requests\n",
    "from pypdf import PdfReader\n",
    "import gradio as gr"
   ]
  },
  {
   "cell_type": "code",
<<<<<<< HEAD
   "execution_count": 5,
=======
   "execution_count": null,
>>>>>>> db3392f0
   "metadata": {},
   "outputs": [],
   "source": [
    "# The usual start\n",
    "\n",
    "load_dotenv(override=True)\n",
    "openai = OpenAI()"
   ]
  },
  {
   "cell_type": "code",
<<<<<<< HEAD
   "execution_count": 7,
=======
   "execution_count": null,
>>>>>>> db3392f0
   "metadata": {},
   "outputs": [],
   "source": [
    "# For pushover\n",
    "\n",
    "pushover_user = os.getenv(\"PUSHOVER_USER\")\n",
    "pushover_token = os.getenv(\"PUSHOVER_TOKEN\")\n",
    "pushover_url = \"https://api.pushover.net/1/messages.json\"\n",
    "\n",
    "if pushover_user:\n",
    "    print(f\"Pushover user found and starts with {pushover_user[0]}\")\n",
    "else:\n",
    "    print(\"Pushover user not found\")\n",
    "\n",
    "if pushover_token:\n",
    "    print(f\"Pushover token found and starts with {pushover_token[0]}\")\n",
    "else:\n",
    "    print(\"Pushover token not found\")"
   ]
  },
  {
   "cell_type": "code",
   "execution_count": null,
   "metadata": {},
   "outputs": [],
   "source": [
    "def push(message):\n",
    "    print(f\"Push: {message}\")\n",
    "    payload = {\"user\": pushover_user, \"token\": pushover_token, \"message\": message}\n",
    "    requests.post(pushover_url, data=payload)"
   ]
  },
  {
   "cell_type": "code",
   "execution_count": 8,
   "metadata": {},
   "outputs": [
    {
     "name": "stdout",
     "output_type": "stream",
     "text": [
      "Push: HEY!!\n"
     ]
    }
   ],
   "source": [
    "push(\"HEY!!\")"
   ]
  },
  {
   "cell_type": "code",
<<<<<<< HEAD
   "execution_count": 10,
=======
   "execution_count": null,
>>>>>>> db3392f0
   "metadata": {},
   "outputs": [],
   "source": [
    "def record_user_details(email, name=\"Name not provided\", notes=\"not provided\"):\n",
    "    push(f\"Recording interest from {name} with email {email} and notes {notes}\")\n",
    "    return {\"recorded\": \"ok\"}"
   ]
  },
  {
   "cell_type": "code",
<<<<<<< HEAD
   "execution_count": 11,
=======
   "execution_count": null,
>>>>>>> db3392f0
   "metadata": {},
   "outputs": [],
   "source": [
    "def record_unknown_question(question):\n",
    "    push(f\"Recording {question} asked that I couldn't answer\")\n",
    "    return {\"recorded\": \"ok\"}"
   ]
  },
  {
   "cell_type": "code",
<<<<<<< HEAD
   "execution_count": 12,
=======
   "execution_count": null,
>>>>>>> db3392f0
   "metadata": {},
   "outputs": [],
   "source": [
    "record_user_details_json = {\n",
    "    \"name\": \"record_user_details\",\n",
    "    \"description\": \"Use this tool to record that a user is interested in being in touch and provided an email address\",\n",
    "    \"parameters\": {\n",
    "        \"type\": \"object\",\n",
    "        \"properties\": {\n",
    "            \"email\": {\n",
    "                \"type\": \"string\",\n",
    "                \"description\": \"The email address of this user\"\n",
    "            },\n",
    "            \"name\": {\n",
    "                \"type\": \"string\",\n",
    "                \"description\": \"The user's name, if they provided it\"\n",
    "            }\n",
    "            ,\n",
    "            \"notes\": {\n",
    "                \"type\": \"string\",\n",
    "                \"description\": \"Any additional information about the conversation that's worth recording to give context\"\n",
    "            }\n",
    "        },\n",
    "        \"required\": [\"email\"],\n",
    "        \"additionalProperties\": False\n",
    "    }\n",
    "}"
   ]
  },
  {
   "cell_type": "code",
<<<<<<< HEAD
   "execution_count": 13,
=======
   "execution_count": null,
>>>>>>> db3392f0
   "metadata": {},
   "outputs": [],
   "source": [
    "record_unknown_question_json = {\n",
    "    \"name\": \"record_unknown_question\",\n",
    "    \"description\": \"Always use this tool to record any question that couldn't be answered as you didn't know the answer\",\n",
    "    \"parameters\": {\n",
    "        \"type\": \"object\",\n",
    "        \"properties\": {\n",
    "            \"question\": {\n",
    "                \"type\": \"string\",\n",
    "                \"description\": \"The question that couldn't be answered\"\n",
    "            },\n",
    "        },\n",
    "        \"required\": [\"question\"],\n",
    "        \"additionalProperties\": False\n",
    "    }\n",
    "}"
   ]
  },
  {
   "cell_type": "code",
<<<<<<< HEAD
   "execution_count": 15,
=======
   "execution_count": null,
>>>>>>> db3392f0
   "metadata": {},
   "outputs": [],
   "source": [
    "tools = [{\"type\": \"function\", \"function\": record_user_details_json},\n",
    "        {\"type\": \"function\", \"function\": record_unknown_question_json}]"
   ]
  },
  {
   "cell_type": "code",
   "execution_count": 16,
   "metadata": {},
   "outputs": [
    {
     "data": {
      "text/plain": [
       "[{'type': 'function',\n",
       "  'function': {'name': 'record_user_details',\n",
       "   'description': 'Use this tool to record that a user is interested in being in touch and provided an email address',\n",
       "   'parameters': {'type': 'object',\n",
       "    'properties': {'email': {'type': 'string',\n",
       "      'description': 'The email address of this user'},\n",
       "     'name': {'type': 'string',\n",
       "      'description': \"The user's name, if they provided it\"},\n",
       "     'notes': {'type': 'string',\n",
       "      'description': \"Any additional information about the conversation that's worth recording to give context\"}},\n",
       "    'required': ['email'],\n",
       "    'additionalProperties': False}}},\n",
       " {'type': 'function',\n",
       "  'function': {'name': 'record_unknown_question',\n",
       "   'description': \"Always use this tool to record any question that couldn't be answered as you didn't know the answer\",\n",
       "   'parameters': {'type': 'object',\n",
       "    'properties': {'question': {'type': 'string',\n",
       "      'description': \"The question that couldn't be answered\"}},\n",
       "    'required': ['question'],\n",
       "    'additionalProperties': False}}}]"
      ]
     },
     "execution_count": 16,
     "metadata": {},
     "output_type": "execute_result"
    }
   ],
   "source": [
    "tools"
   ]
  },
  {
   "cell_type": "code",
<<<<<<< HEAD
   "execution_count": 17,
=======
   "execution_count": null,
>>>>>>> db3392f0
   "metadata": {},
   "outputs": [],
   "source": [
    "# This function can take a list of tool calls, and run them. This is the IF statement!!\n",
    "\n",
    "def handle_tool_calls(tool_calls):\n",
    "    results = []\n",
    "    for tool_call in tool_calls:\n",
    "        tool_name = tool_call.function.name\n",
    "        arguments = json.loads(tool_call.function.arguments)\n",
    "        print(f\"Tool called: {tool_name}\", flush=True)\n",
    "\n",
    "        # THE BIG IF STATEMENT!!!\n",
    "\n",
    "        if tool_name == \"record_user_details\":\n",
    "            result = record_user_details(**arguments)\n",
    "        elif tool_name == \"record_unknown_question\":\n",
    "            result = record_unknown_question(**arguments)\n",
    "\n",
    "        results.append({\"role\": \"tool\",\"content\": json.dumps(result),\"tool_call_id\": tool_call.id})\n",
    "    return results"
   ]
  },
  {
   "cell_type": "code",
   "execution_count": 18,
   "metadata": {},
   "outputs": [
    {
     "name": "stdout",
     "output_type": "stream",
     "text": [
      "Push: Recording this is a really hard question asked that I couldn't answer\n"
     ]
    },
    {
     "data": {
      "text/plain": [
       "{'recorded': 'ok'}"
      ]
     },
     "execution_count": 18,
     "metadata": {},
     "output_type": "execute_result"
    }
   ],
   "source": [
    "globals()[\"record_unknown_question\"](\"this is a really hard question\")"
   ]
  },
  {
   "cell_type": "code",
<<<<<<< HEAD
   "execution_count": 19,
=======
   "execution_count": null,
>>>>>>> db3392f0
   "metadata": {},
   "outputs": [],
   "source": [
    "# This is a more elegant way that avoids the IF statement.\n",
    "\n",
    "def handle_tool_calls(tool_calls):\n",
    "    results = []\n",
    "    for tool_call in tool_calls:\n",
    "        tool_name = tool_call.function.name\n",
    "        arguments = json.loads(tool_call.function.arguments)\n",
    "        print(f\"Tool called: {tool_name}\", flush=True)\n",
    "        tool = globals().get(tool_name)\n",
    "        result = tool(**arguments) if tool else {}\n",
    "        results.append({\"role\": \"tool\",\"content\": json.dumps(result),\"tool_call_id\": tool_call.id})\n",
    "    return results"
   ]
  },
  {
   "cell_type": "code",
<<<<<<< HEAD
   "execution_count": 21,
=======
   "execution_count": null,
>>>>>>> db3392f0
   "metadata": {},
   "outputs": [],
   "source": [
    "reader = PdfReader(\"me/Aditya Mandlekar - TPM.pdf\")\n",
    "linkedin = \"\"\n",
    "for page in reader.pages:\n",
    "    text = page.extract_text()\n",
    "    if text:\n",
    "        linkedin += text\n",
    "\n",
    "with open(\"me/summary.txt\", \"r\", encoding=\"utf-8\") as f:\n",
    "    summary = f.read()\n",
    "\n",
    "name = \"Aditya Mandlekar\""
   ]
  },
  {
   "cell_type": "code",
<<<<<<< HEAD
   "execution_count": 23,
=======
   "execution_count": null,
>>>>>>> db3392f0
   "metadata": {},
   "outputs": [],
   "source": [
    "system_prompt = f\"You are acting as {name}. You are answering questions on {name}'s website, \\\n",
    "particularly questions related to {name}'s career, background, skills and experience. \\\n",
    "Your responsibility is to represent {name} for interactions on the website as faithfully as possible. \\\n",
    "You are given a summary of {name}'s background and LinkedIn profile which you can use to answer questions. \\\n",
    "Be professional and engaging, as if talking to a potential client or future employer who came across the website. \\\n",
    "If you don't know the answer to any question, use your record_unknown_question tool to record the question that you couldn't answer, even if it's about something trivial or unrelated to career. \\\n",
    "If the user is engaging in discussion, try to steer them towards getting in touch via email; ask for their email and record it using your record_user_details tool. \"\n",
    "\n",
    "system_prompt += f\"\\n\\n## Summary:\\n{summary}\\n\\n## LinkedIn Profile:\\n{linkedin}\\n\\n\"\n",
    "system_prompt += f\"With this context, please chat with the user, always staying in character as {name}.\"\n"
   ]
  },
  {
   "cell_type": "code",
<<<<<<< HEAD
   "execution_count": 27,
=======
   "execution_count": null,
>>>>>>> db3392f0
   "metadata": {},
   "outputs": [],
   "source": [
    "def chat(message, history):\n",
    "    messages = [{\"role\": \"system\", \"content\": system_prompt}] + history + [{\"role\": \"user\", \"content\": message}]\n",
    "    done = False\n",
    "    while not done:\n",
    "\n",
    "        # This is the call to the LLM - see that we pass in the tools json\n",
    "\n",
    "        response = openai.chat.completions.create(model=\"gpt-4o-mini\", messages=messages, tools=tools)\n",
    "\n",
    "        finish_reason = response.choices[0].finish_reason\n",
    "        \n",
    "        # If the LLM wants to call a tool, we do that!\n",
    "         \n",
    "        if finish_reason==\"tool_calls\":\n",
    "            message = response.choices[0].message\n",
    "            tool_calls = message.tool_calls\n",
    "            results = handle_tool_calls(tool_calls)\n",
    "            messages.append(message)\n",
    "            messages.extend(results)\n",
    "        else:\n",
    "            done = True\n",
    "    return response.choices[0].message.content"
   ]
  },
  {
   "cell_type": "code",
   "execution_count": null,
   "metadata": {},
   "outputs": [],
   "source": [
    "gr.ChatInterface(chat, type=\"messages\").launch()"
   ]
  },
  {
   "cell_type": "markdown",
   "metadata": {},
   "source": [
    "## And now for deployment\n",
    "\n",
    "This code is in `app.py`\n",
    "\n",
    "We will deploy to HuggingFace Spaces. Thank you student Robert M for improving these instructions.\n",
    "\n",
    "Before you start: remember to update the files in the \"me\" directory - your LinkedIn profile and summary.txt - so that it talks about you!  \n",
    "Also check that there's no README file within the 1_foundations directory. If there is one, please delete it. The deploy process creates a new README file in this directory for you.\n",
    "\n",
    "1. Visit https://huggingface.co and set up an account  \n",
    "2. From the Avatar menu on the top right, choose Access Tokens. Choose \"Create New Token\". Give it WRITE permissions.\n",
    "3. Take this token and add it to your .env file: `HF_TOKEN=hf_xxx` and see note below if this token doesn't seem to get picked up during deployment  \n",
    "4. From the 1_foundations folder, enter: `uv run gradio deploy` and if for some reason this still wants you to enter your HF token, then interrupt it with ctrl+c and run this instead: `uv run dotenv -f ../.env run -- uv run gradio deploy` which forces your keys to all be set as environment variables   \n",
    "5. Follow its instructions: name it \"career_conversation\", specify app.py, choose cpu-basic as the hardware, say Yes to needing to supply secrets, provide your openai api key, your pushover user and token, and say \"no\" to github actions.  \n",
    "\n",
    "#### Extra note about the HuggingFace token\n",
    "\n",
    "A couple of students have mentioned the HuggingFace doesn't detect their token, even though it's in the .env file. Here are things to try:   \n",
    "1. Restart Cursor   \n",
    "2. Rerun load_dotenv(override=True) and use a new terminal (the + button on the top right of the Terminal)   \n",
    "3. In the Terminal, run: `uv tool install 'huggingface_hub[cli]'` to install the HuggingFace tool, then `hf auth login` to login at the command line  \n",
    "Thank you James, Martins amd Andras for these tips.  \n",
    "\n",
    "#### More about these secrets:\n",
    "\n",
    "If you're confused by what's going on with these secrets: it just wants you to enter the key name and value for each of your secrets -- so you would enter:  \n",
    "`OPENAI_API_KEY`  \n",
    "Followed by:  \n",
    "`sk-proj-...`  \n",
    "\n",
    "And if you don't want to set secrets this way, or something goes wrong with it, it's no problem - you can change your secrets later:  \n",
    "1. Log in to HuggingFace website  \n",
    "2. Go to your profile screen via the Avatar menu on the top right  \n",
    "3. Select the Space you deployed  \n",
    "4. Click on the Settings wheel on the top right  \n",
    "5. You can scroll down to change your secrets, delete the space, etc.\n",
    "\n",
    "#### And now you should be deployed!\n",
    "\n",
    "Here is mine: https://huggingface.co/spaces/ed-donner/Career_Conversation\n",
    "\n",
    "I just got a push notification that a student asked me how they can become President of their country 😂😂\n",
    "\n",
    "For more information on deployment:\n",
    "\n",
    "https://www.gradio.app/guides/sharing-your-app#hosting-on-hf-spaces\n",
    "\n",
    "To delete your Space in the future:  \n",
    "1. Log in to HuggingFace\n",
    "2. From the Avatar menu, select your profile\n",
    "3. Click on the Space itself and select the settings wheel on the top right\n",
    "4. Scroll to the Delete section at the bottom\n",
    "5. ALSO: delete the README file that Gradio may have created inside this 1_foundations folder (otherwise it won't ask you the questions the next time you do a gradio deploy)\n"
   ]
  },
  {
   "cell_type": "markdown",
   "metadata": {},
   "source": [
    "<table style=\"margin: 0; text-align: left; width:100%\">\n",
    "    <tr>\n",
    "        <td style=\"width: 150px; height: 150px; vertical-align: middle;\">\n",
    "            <img src=\"../assets/exercise.png\" width=\"150\" height=\"150\" style=\"display: block;\" />\n",
    "        </td>\n",
    "        <td>\n",
    "            <h2 style=\"color:#ff7800;\">Exercise</h2>\n",
    "            <span style=\"color:#ff7800;\">• First and foremost, deploy this for yourself! It's a real, valuable tool - the future resume..<br/>\n",
    "            • Next, improve the resources - add better context about yourself. If you know RAG, then add a knowledge base about you.<br/>\n",
    "            • Add in more tools! You could have a SQL database with common Q&A that the LLM could read and write from?<br/>\n",
    "            • Bring in the Evaluator from the last lab, and add other Agentic patterns.\n",
    "            </span>\n",
    "        </td>\n",
    "    </tr>\n",
    "</table>"
   ]
  },
  {
   "cell_type": "markdown",
   "metadata": {},
   "source": [
    "<table style=\"margin: 0; text-align: left; width:100%\">\n",
    "    <tr>\n",
    "        <td style=\"width: 150px; height: 150px; vertical-align: middle;\">\n",
    "            <img src=\"../assets/business.png\" width=\"150\" height=\"150\" style=\"display: block;\" />\n",
    "        </td>\n",
    "        <td>\n",
    "            <h2 style=\"color:#00bfff;\">Commercial implications</h2>\n",
    "            <span style=\"color:#00bfff;\">Aside from the obvious (your career alter-ego) this has business applications in any situation where you need an AI assistant with domain expertise and an ability to interact with the real world.\n",
    "            </span>\n",
    "        </td>\n",
    "    </tr>\n",
    "</table>"
   ]
  }
 ],
 "metadata": {
  "kernelspec": {
   "display_name": ".venv",
   "language": "python",
   "name": "python3"
  },
  "language_info": {
   "codemirror_mode": {
    "name": "ipython",
    "version": 3
   },
   "file_extension": ".py",
   "mimetype": "text/x-python",
   "name": "python",
   "nbconvert_exporter": "python",
   "pygments_lexer": "ipython3",
   "version": "3.12.11"
  }
 },
 "nbformat": 4,
 "nbformat_minor": 2
}<|MERGE_RESOLUTION|>--- conflicted
+++ resolved
@@ -47,11 +47,7 @@
   },
   {
    "cell_type": "code",
-<<<<<<< HEAD
-   "execution_count": 5,
-=======
-   "execution_count": null,
->>>>>>> db3392f0
+   "execution_count": null,
    "metadata": {},
    "outputs": [],
    "source": [
@@ -63,11 +59,7 @@
   },
   {
    "cell_type": "code",
-<<<<<<< HEAD
-   "execution_count": 7,
-=======
-   "execution_count": null,
->>>>>>> db3392f0
+   "execution_count": null,
    "metadata": {},
    "outputs": [],
    "source": [
@@ -119,11 +111,7 @@
   },
   {
    "cell_type": "code",
-<<<<<<< HEAD
-   "execution_count": 10,
-=======
-   "execution_count": null,
->>>>>>> db3392f0
+   "execution_count": null,
    "metadata": {},
    "outputs": [],
    "source": [
@@ -134,11 +122,7 @@
   },
   {
    "cell_type": "code",
-<<<<<<< HEAD
-   "execution_count": 11,
-=======
-   "execution_count": null,
->>>>>>> db3392f0
+   "execution_count": null,
    "metadata": {},
    "outputs": [],
    "source": [
@@ -149,11 +133,7 @@
   },
   {
    "cell_type": "code",
-<<<<<<< HEAD
-   "execution_count": 12,
-=======
-   "execution_count": null,
->>>>>>> db3392f0
+   "execution_count": null,
    "metadata": {},
    "outputs": [],
    "source": [
@@ -185,11 +165,7 @@
   },
   {
    "cell_type": "code",
-<<<<<<< HEAD
-   "execution_count": 13,
-=======
-   "execution_count": null,
->>>>>>> db3392f0
+   "execution_count": null,
    "metadata": {},
    "outputs": [],
    "source": [
@@ -212,11 +188,7 @@
   },
   {
    "cell_type": "code",
-<<<<<<< HEAD
-   "execution_count": 15,
-=======
-   "execution_count": null,
->>>>>>> db3392f0
+   "execution_count": null,
    "metadata": {},
    "outputs": [],
    "source": [
@@ -265,11 +237,7 @@
   },
   {
    "cell_type": "code",
-<<<<<<< HEAD
-   "execution_count": 17,
-=======
-   "execution_count": null,
->>>>>>> db3392f0
+   "execution_count": null,
    "metadata": {},
    "outputs": [],
    "source": [
@@ -322,11 +290,7 @@
   },
   {
    "cell_type": "code",
-<<<<<<< HEAD
-   "execution_count": 19,
-=======
-   "execution_count": null,
->>>>>>> db3392f0
+   "execution_count": null,
    "metadata": {},
    "outputs": [],
    "source": [
@@ -346,11 +310,7 @@
   },
   {
    "cell_type": "code",
-<<<<<<< HEAD
-   "execution_count": 21,
-=======
-   "execution_count": null,
->>>>>>> db3392f0
+   "execution_count": null,
    "metadata": {},
    "outputs": [],
    "source": [
@@ -369,11 +329,7 @@
   },
   {
    "cell_type": "code",
-<<<<<<< HEAD
-   "execution_count": 23,
-=======
-   "execution_count": null,
->>>>>>> db3392f0
+   "execution_count": null,
    "metadata": {},
    "outputs": [],
    "source": [
@@ -391,11 +347,7 @@
   },
   {
    "cell_type": "code",
-<<<<<<< HEAD
-   "execution_count": 27,
-=======
-   "execution_count": null,
->>>>>>> db3392f0
+   "execution_count": null,
    "metadata": {},
    "outputs": [],
    "source": [
