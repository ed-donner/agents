--- conflicted
+++ resolved
@@ -83,7 +83,6 @@
   {
    "cell_type": "code",
    "execution_count": null,
-<<<<<<< HEAD
    "metadata": {},
    "outputs": [],
    "source": []
@@ -91,8 +90,6 @@
   {
    "cell_type": "code",
    "execution_count": 4,
-=======
->>>>>>> cb4ea9d9
    "metadata": {},
    "outputs": [],
    "source": [
@@ -121,11 +118,7 @@
   },
   {
    "cell_type": "code",
-<<<<<<< HEAD
    "execution_count": 7,
-=======
-   "execution_count": null,
->>>>>>> cb4ea9d9
    "metadata": {},
    "outputs": [],
    "source": [
@@ -136,11 +129,7 @@
   },
   {
    "cell_type": "code",
-<<<<<<< HEAD
    "execution_count": 8,
-=======
-   "execution_count": null,
->>>>>>> cb4ea9d9
    "metadata": {},
    "outputs": [],
    "source": [
@@ -151,11 +140,7 @@
   },
   {
    "cell_type": "code",
-<<<<<<< HEAD
    "execution_count": 9,
-=======
-   "execution_count": null,
->>>>>>> cb4ea9d9
    "metadata": {},
    "outputs": [],
    "source": [
@@ -187,11 +172,7 @@
   },
   {
    "cell_type": "code",
-<<<<<<< HEAD
    "execution_count": 10,
-=======
-   "execution_count": null,
->>>>>>> cb4ea9d9
    "metadata": {},
    "outputs": [],
    "source": [
@@ -214,11 +195,7 @@
   },
   {
    "cell_type": "code",
-<<<<<<< HEAD
    "execution_count": 11,
-=======
-   "execution_count": null,
->>>>>>> cb4ea9d9
    "metadata": {},
    "outputs": [],
    "source": [
@@ -267,11 +244,7 @@
   },
   {
    "cell_type": "code",
-<<<<<<< HEAD
    "execution_count": 13,
-=======
-   "execution_count": null,
->>>>>>> cb4ea9d9
    "metadata": {},
    "outputs": [],
    "source": [
@@ -324,11 +297,7 @@
   },
   {
    "cell_type": "code",
-<<<<<<< HEAD
    "execution_count": 16,
-=======
-   "execution_count": null,
->>>>>>> cb4ea9d9
    "metadata": {},
    "outputs": [],
    "source": [
@@ -348,11 +317,7 @@
   },
   {
    "cell_type": "code",
-<<<<<<< HEAD
    "execution_count": 17,
-=======
-   "execution_count": null,
->>>>>>> cb4ea9d9
    "metadata": {},
    "outputs": [],
    "source": [
@@ -371,11 +336,7 @@
   },
   {
    "cell_type": "code",
-<<<<<<< HEAD
    "execution_count": 18,
-=======
-   "execution_count": null,
->>>>>>> cb4ea9d9
    "metadata": {},
    "outputs": [],
    "source": [
@@ -393,11 +354,7 @@
   },
   {
    "cell_type": "code",
-<<<<<<< HEAD
    "execution_count": 19,
-=======
-   "execution_count": null,
->>>>>>> cb4ea9d9
    "metadata": {},
    "outputs": [],
    "source": [
