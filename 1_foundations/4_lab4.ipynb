--- conflicted
+++ resolved
@@ -30,11 +30,7 @@
   },
   {
    "cell_type": "code",
-<<<<<<< HEAD
-   "execution_count": 22,
-=======
-   "execution_count": null,
->>>>>>> 0a245eaa
+   "execution_count": null,
    "metadata": {},
    "outputs": [],
    "source": [
@@ -51,11 +47,7 @@
   },
   {
    "cell_type": "code",
-<<<<<<< HEAD
-   "execution_count": 23,
-=======
-   "execution_count": null,
->>>>>>> 0a245eaa
+   "execution_count": null,
    "metadata": {},
    "outputs": [],
    "source": [
@@ -67,11 +59,7 @@
   },
   {
    "cell_type": "code",
-<<<<<<< HEAD
-   "execution_count": 24,
-=======
-   "execution_count": null,
->>>>>>> 0a245eaa
+   "execution_count": null,
    "metadata": {},
    "outputs": [],
    "source": [
@@ -94,11 +82,7 @@
   },
   {
    "cell_type": "code",
-<<<<<<< HEAD
-   "execution_count": 25,
-=======
-   "execution_count": null,
->>>>>>> 0a245eaa
+   "execution_count": null,
    "metadata": {},
    "outputs": [],
    "source": [
@@ -110,28 +94,16 @@
   },
   {
    "cell_type": "code",
-   "execution_count": 26,
-   "metadata": {},
-   "outputs": [
-    {
-     "name": "stdout",
-     "output_type": "stream",
-     "text": [
-      "Push: HEY!!\n"
-     ]
-    }
-   ],
+   "execution_count": null,
+   "metadata": {},
+   "outputs": [],
    "source": [
     "push(\"HEY!!\")"
    ]
   },
   {
    "cell_type": "code",
-<<<<<<< HEAD
-   "execution_count": 27,
-=======
-   "execution_count": null,
->>>>>>> 0a245eaa
+   "execution_count": null,
    "metadata": {},
    "outputs": [],
    "source": [
@@ -142,11 +114,7 @@
   },
   {
    "cell_type": "code",
-<<<<<<< HEAD
-   "execution_count": 28,
-=======
-   "execution_count": null,
->>>>>>> 0a245eaa
+   "execution_count": null,
    "metadata": {},
    "outputs": [],
    "source": [
@@ -157,11 +125,7 @@
   },
   {
    "cell_type": "code",
-<<<<<<< HEAD
-   "execution_count": 29,
-=======
-   "execution_count": null,
->>>>>>> 0a245eaa
+   "execution_count": null,
    "metadata": {},
    "outputs": [],
    "source": [
@@ -193,11 +157,7 @@
   },
   {
    "cell_type": "code",
-<<<<<<< HEAD
-   "execution_count": 30,
-=======
-   "execution_count": null,
->>>>>>> 0a245eaa
+   "execution_count": null,
    "metadata": {},
    "outputs": [],
    "source": [
@@ -220,11 +180,7 @@
   },
   {
    "cell_type": "code",
-<<<<<<< HEAD
-   "execution_count": 31,
-=======
-   "execution_count": null,
->>>>>>> 0a245eaa
+   "execution_count": null,
    "metadata": {},
    "outputs": [],
    "source": [
@@ -234,50 +190,16 @@
   },
   {
    "cell_type": "code",
-   "execution_count": 32,
-   "metadata": {},
-   "outputs": [
-    {
-     "data": {
-      "text/plain": [
-       "[{'type': 'function',\n",
-       "  'function': {'name': 'record_user_details',\n",
-       "   'description': 'Use this tool to record that a user is interested in being in touch and provided an email address',\n",
-       "   'parameters': {'type': 'object',\n",
-       "    'properties': {'email': {'type': 'string',\n",
-       "      'description': 'The email address of this user'},\n",
-       "     'name': {'type': 'string',\n",
-       "      'description': \"The user's name, if they provided it\"},\n",
-       "     'notes': {'type': 'string',\n",
-       "      'description': \"Any additional information about the conversation that's worth recording to give context\"}},\n",
-       "    'required': ['email'],\n",
-       "    'additionalProperties': False}}},\n",
-       " {'type': 'function',\n",
-       "  'function': {'name': 'record_unknown_question',\n",
-       "   'description': \"Always use this tool to record any question that couldn't be answered as you didn't know the answer\",\n",
-       "   'parameters': {'type': 'object',\n",
-       "    'properties': {'question': {'type': 'string',\n",
-       "      'description': \"The question that couldn't be answered\"}},\n",
-       "    'required': ['question'],\n",
-       "    'additionalProperties': False}}}]"
-      ]
-     },
-     "execution_count": 32,
-     "metadata": {},
-     "output_type": "execute_result"
-    }
-   ],
+   "execution_count": null,
+   "metadata": {},
+   "outputs": [],
    "source": [
     "tools"
    ]
   },
   {
    "cell_type": "code",
-<<<<<<< HEAD
-   "execution_count": 33,
-=======
-   "execution_count": null,
->>>>>>> 0a245eaa
+   "execution_count": null,
    "metadata": {},
    "outputs": [],
    "source": [
@@ -303,38 +225,16 @@
   },
   {
    "cell_type": "code",
-   "execution_count": 34,
-   "metadata": {},
-   "outputs": [
-    {
-     "name": "stdout",
-     "output_type": "stream",
-     "text": [
-      "Push: Recording this is a really hard question asked that I couldn't answer\n"
-     ]
-    },
-    {
-     "data": {
-      "text/plain": [
-       "{'recorded': 'ok'}"
-      ]
-     },
-     "execution_count": 34,
-     "metadata": {},
-     "output_type": "execute_result"
-    }
-   ],
+   "execution_count": null,
+   "metadata": {},
+   "outputs": [],
    "source": [
     "globals()[\"record_unknown_question\"](\"this is a really hard question\")"
    ]
   },
   {
    "cell_type": "code",
-<<<<<<< HEAD
-   "execution_count": 35,
-=======
-   "execution_count": null,
->>>>>>> 0a245eaa
+   "execution_count": null,
    "metadata": {},
    "outputs": [],
    "source": [
@@ -354,25 +254,11 @@
   },
   {
    "cell_type": "code",
-<<<<<<< HEAD
-   "execution_count": 36,
-=======
-   "execution_count": null,
->>>>>>> 0a245eaa
-   "metadata": {},
-   "outputs": [
-    {
-     "name": "stderr",
-     "output_type": "stream",
-     "text": [
-      "Ignoring wrong pointing object 7 0 (offset 0)\n",
-      "Ignoring wrong pointing object 25 0 (offset 0)\n",
-      "Ignoring wrong pointing object 26 0 (offset 0)\n"
-     ]
-    }
-   ],
-   "source": [
-    "reader = PdfReader(\"me/JackAgnewResume2025.pdf\")\n",
+   "execution_count": null,
+   "metadata": {},
+   "outputs": [],
+   "source": [
+    "reader = PdfReader(\"me/linkedin.pdf\")\n",
     "linkedin = \"\"\n",
     "for page in reader.pages:\n",
     "    text = page.extract_text()\n",
@@ -382,16 +268,12 @@
     "with open(\"me/summary.txt\", \"r\", encoding=\"utf-8\") as f:\n",
     "    summary = f.read()\n",
     "\n",
-    "name = \"Jack Agnew\""
-   ]
-  },
-  {
-   "cell_type": "code",
-<<<<<<< HEAD
-   "execution_count": 37,
-=======
-   "execution_count": null,
->>>>>>> 0a245eaa
+    "name = \"Ed Donner\""
+   ]
+  },
+  {
+   "cell_type": "code",
+   "execution_count": null,
    "metadata": {},
    "outputs": [],
    "source": [
@@ -409,11 +291,7 @@
   },
   {
    "cell_type": "code",
-<<<<<<< HEAD
-   "execution_count": 38,
-=======
-   "execution_count": null,
->>>>>>> 0a245eaa
+   "execution_count": null,
    "metadata": {},
    "outputs": [],
    "source": [
@@ -443,38 +321,9 @@
   },
   {
    "cell_type": "code",
-   "execution_count": 39,
-   "metadata": {},
-   "outputs": [
-    {
-     "name": "stdout",
-     "output_type": "stream",
-     "text": [
-      "* Running on local URL:  http://127.0.0.1:7861\n",
-      "* To create a public link, set `share=True` in `launch()`.\n"
-     ]
-    },
-    {
-     "data": {
-      "text/html": [
-       "<div><iframe src=\"http://127.0.0.1:7861/\" width=\"100%\" height=\"500\" allow=\"autoplay; camera; microphone; clipboard-read; clipboard-write;\" frameborder=\"0\" allowfullscreen></iframe></div>"
-      ],
-      "text/plain": [
-       "<IPython.core.display.HTML object>"
-      ]
-     },
-     "metadata": {},
-     "output_type": "display_data"
-    },
-    {
-     "data": {
-      "text/plain": []
-     },
-     "execution_count": 39,
-     "metadata": {},
-     "output_type": "execute_result"
-    }
-   ],
+   "execution_count": null,
+   "metadata": {},
+   "outputs": [],
    "source": [
     "gr.ChatInterface(chat, type=\"messages\").launch()"
    ]
@@ -593,7 +442,7 @@
    "name": "python",
    "nbconvert_exporter": "python",
    "pygments_lexer": "ipython3",
-   "version": "3.12.11"
+   "version": "3.12.9"
   }
  },
  "nbformat": 4,
