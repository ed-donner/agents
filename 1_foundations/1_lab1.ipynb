{
 "cells": [
  {
   "cell_type": "markdown",
   "metadata": {},
   "source": [
    "# Welcome to the start of your adventure in Agentic AI"
   ]
  },
  {
   "cell_type": "markdown",
   "metadata": {},
   "source": [
    "<table style=\"margin: 0; text-align: left; width:100%\">\n",
    "    <tr>\n",
    "        <td style=\"width: 150px; height: 150px; vertical-align: middle;\">\n",
    "            <img src=\"../assets/stop.png\" width=\"150\" height=\"150\" style=\"display: block;\" />\n",
    "        </td>\n",
    "        <td>\n",
    "            <h2 style=\"color:#ff7800;\">Are you ready for action??</h2>\n",
    "            <span style=\"color:#ff7800;\">Have you completed all the setup steps in the <a href=\"../setup/\">setup</a> folder?<br/>\n",
    "            Have you read the <a href=\"../README.md\">README</a>? Many common questions are answered here!<br/>\n",
    "            Have you checked out the guides in the <a href=\"../guides/01_intro.ipynb\">guides</a> folder?<br/>\n",
    "            Well in that case, you're ready!!\n",
    "            </span>\n",
    "        </td>\n",
    "    </tr>\n",
    "</table>"
   ]
  },
  {
   "cell_type": "markdown",
   "metadata": {},
   "source": [
    "<table style=\"margin: 0; text-align: left; width:100%\">\n",
    "    <tr>\n",
    "        <td style=\"width: 150px; height: 150px; vertical-align: middle;\">\n",
    "            <img src=\"../assets/tools.png\" width=\"150\" height=\"150\" style=\"display: block;\" />\n",
    "        </td>\n",
    "        <td>\n",
    "            <h2 style=\"color:#00bfff;\">This code is a live resource - keep an eye out for my updates</h2>\n",
    "            <span style=\"color:#00bfff;\">I push updates regularly. As people ask questions or have problems, I add more examples and improve explanations. As a result, the code below might not be identical to the videos, as I've added more steps and better comments. Consider this like an interactive book that accompanies the lectures.<br/><br/>\n",
    "            I try to send emails regularly with important updates related to the course. You can find this in the 'Announcements' section of Udemy in the left sidebar. You can also choose to receive my emails via your Notification Settings in Udemy. I'm respectful of your inbox and always try to add value with my emails!\n",
    "            </span>\n",
    "        </td>\n",
    "    </tr>\n",
    "</table>"
   ]
  },
  {
   "cell_type": "markdown",
   "metadata": {},
   "source": [
    "### And please do remember to contact me if I can help\n",
    "\n",
    "And I love to connect: https://www.linkedin.com/in/eddonner/\n",
    "\n",
    "\n",
    "### New to Notebooks like this one? Head over to the guides folder!\n",
    "\n",
    "Just to check you've already added the Python and Jupyter extensions to Cursor, if not already installed:\n",
    "- Open extensions (View >> extensions)\n",
    "- Search for python, and when the results show, click on the ms-python one, and Install it if not already installed\n",
    "- Search for jupyter, and when the results show, click on the Microsoft one, and Install it if not already installed  \n",
    "Then View >> Explorer to bring back the File Explorer.\n",
    "\n",
    "And then:\n",
    "1. Click where it says \"Select Kernel\" near the top right, and select the option called `.venv (Python 3.12.9)` or similar, which should be the first choice or the most prominent choice. You may need to choose \"Python Environments\" first.\n",
    "2. Click in each \"cell\" below, starting with the cell immediately below this text, and press Shift+Enter to run\n",
    "3. Enjoy!\n",
    "\n",
    "After you click \"Select Kernel\", if there is no option like `.venv (Python 3.12.9)` then please do the following:  \n",
    "1. On Mac: From the Cursor menu, choose Settings >> VS Code Settings (NOTE: be sure to select `VSCode Settings` not `Cursor Settings`);  \n",
    "On Windows PC: From the File menu, choose Preferences >> VS Code Settings(NOTE: be sure to select `VSCode Settings` not `Cursor Settings`)  \n",
    "2. In the Settings search bar, type \"venv\"  \n",
    "3. In the field \"Path to folder with a list of Virtual Environments\" put the path to the project root, like C:\\Users\\username\\projects\\agents (on a Windows PC) or /Users/username/projects/agents (on Mac or Linux).  \n",
    "And then try again.\n",
    "\n",
    "Having problems with missing Python versions in that list? Have you ever used Anaconda before? It might be interferring. Quit Cursor, bring up a new command line, and make sure that your Anaconda environment is deactivated:    \n",
    "`conda deactivate`  \n",
    "And if you still have any problems with conda and python versions, it's possible that you will need to run this too:  \n",
    "`conda config --set auto_activate_base false`  \n",
    "and then from within the Agents directory, you should be able to run `uv python list` and see the Python 3.12 version."
   ]
  },
  {
   "cell_type": "code",
   "execution_count": null,
   "metadata": {},
   "outputs": [],
   "source": [
    "# First let's do an import. If you get an Import Error, double check that your Kernel is correct..\n",
    "\n",
    "from dotenv import load_dotenv\n"
   ]
  },
  {
   "cell_type": "code",
   "execution_count": 2,
   "metadata": {},
   "outputs": [
    {
     "data": {
      "text/plain": [
       "True"
      ]
     },
     "execution_count": 2,
     "metadata": {},
     "output_type": "execute_result"
    }
   ],
   "source": [
    "# Next it's time to load the API keys into environment variables\n",
    "# If this returns false, see the next cell!\n",
    "\n",
    "load_dotenv(override=True)"
   ]
  },
  {
   "cell_type": "markdown",
   "metadata": {},
   "source": [
    "### Wait, did that just output `False`??\n",
    "\n",
    "If so, the most common reason is that you didn't save your `.env` file after adding the key! Be sure to have saved.\n",
    "\n",
    "Also, make sure the `.env` file is named precisely `.env` and is in the project root directory (`agents`)\n",
    "\n",
    "By the way, your `.env` file should have a stop symbol next to it in Cursor on the left, and that's actually a good thing: that's Cursor saying to you, \"hey, I realize this is a file filled with secret information, and I'm not going to send it to an external AI to suggest changes, because your keys should not be shown to anyone else.\""
   ]
  },
  {
   "cell_type": "markdown",
   "metadata": {},
   "source": [
    "<table style=\"margin: 0; text-align: left; width:100%\">\n",
    "    <tr>\n",
    "        <td style=\"width: 150px; height: 150px; vertical-align: middle;\">\n",
    "            <img src=\"../assets/stop.png\" width=\"150\" height=\"150\" style=\"display: block;\" />\n",
    "        </td>\n",
    "        <td>\n",
    "            <h2 style=\"color:#ff7800;\">Final reminders</h2>\n",
    "            <span style=\"color:#ff7800;\">1. If you're not confident about Environment Variables or Web Endpoints / APIs, please read Topics 3 and 5 in this <a href=\"../guides/04_technical_foundations.ipynb\">technical foundations guide</a>.<br/>\n",
    "            2. If you want to use AIs other than OpenAI, like Gemini, DeepSeek or Ollama (free), please see the first section in this <a href=\"../guides/09_ai_apis_and_ollama.ipynb\">AI APIs guide</a>.<br/>\n",
    "            3. If you ever get a Name Error in Python, you can always fix it immediately; see the last section of this <a href=\"../guides/06_python_foundations.ipynb\">Python Foundations guide</a> and follow both tutorials and exercises.<br/>\n",
    "            </span>\n",
    "        </td>\n",
    "    </tr>\n",
    "</table>"
   ]
  },
  {
   "cell_type": "code",
   "execution_count": 3,
   "metadata": {},
   "outputs": [
    {
     "name": "stdout",
     "output_type": "stream",
     "text": [
      "OpenAI API Key exists and begins sk-proj-\n"
     ]
    }
   ],
   "source": [
    "# Check the key - if you're not using OpenAI, check whichever key you're using! Ollama doesn't need a key.\n",
    "\n",
    "import os\n",
    "openai_api_key = os.getenv('OPENAI_API_KEY')\n",
    "\n",
    "if openai_api_key:\n",
    "    print(f\"OpenAI API Key exists and begins {openai_api_key[:8]}\")\n",
    "else:\n",
    "    print(\"OpenAI API Key not set - please head to the troubleshooting guide in the setup folder\")\n",
    "    \n"
   ]
  },
  {
   "cell_type": "code",
<<<<<<< HEAD
   "execution_count": 4,
=======
   "execution_count": null,
>>>>>>> 0a245eaa
   "metadata": {},
   "outputs": [],
   "source": [
    "# And now - the all important import statement\n",
    "# If you get an import error - head over to troubleshooting in the Setup folder\n",
    "# Even for other LLM providers like Gemini, you still use this OpenAI import - see Guide 9 for why\n",
    "\n",
    "from openai import OpenAI"
   ]
  },
  {
   "cell_type": "code",
   "execution_count": 5,
   "metadata": {},
   "outputs": [],
   "source": [
    "# And now we'll create an instance of the OpenAI class\n",
    "# If you're not sure what it means to create an instance of a class - head over to the guides folder (guide 6)!\n",
    "# If you get a NameError - head over to the guides folder (guide 6)to learn about NameErrors - always instantly fixable\n",
    "# If you're not using OpenAI, you just need to slightly modify this - precise instructions are in the AI APIs guide (guide 9)\n",
    "\n",
    "openai = OpenAI()"
   ]
  },
  {
   "cell_type": "code",
<<<<<<< HEAD
   "execution_count": 6,
=======
   "execution_count": null,
>>>>>>> 0a245eaa
   "metadata": {},
   "outputs": [],
   "source": [
    "# Create a list of messages in the familiar OpenAI format\n",
    "\n",
    "messages = [{\"role\": \"user\", \"content\": \"What is 2+2?\"}]"
   ]
  },
  {
   "cell_type": "code",
   "execution_count": 7,
   "metadata": {},
   "outputs": [
    {
     "name": "stdout",
     "output_type": "stream",
     "text": [
      "2 + 2 equals 4.\n"
     ]
    }
   ],
   "source": [
    "# And now call it! Any problems, head to the troubleshooting guide\n",
    "# This uses GPT 4.1 nano, the incredibly cheap model\n",
    "# The APIs guide (guide 9) has exact instructions for using even cheaper or free alternatives to OpenAI\n",
    "# If you get a NameError, head to the guides folder (guide 6) to learn about NameErrors - always instantly fixable\n",
    "\n",
    "response = openai.chat.completions.create(\n",
    "    model=\"gpt-4.1-nano\",\n",
    "    messages=messages\n",
    ")\n",
    "\n",
    "print(response.choices[0].message.content)\n"
   ]
  },
  {
   "cell_type": "code",
<<<<<<< HEAD
   "execution_count": 8,
=======
   "execution_count": null,
>>>>>>> 0a245eaa
   "metadata": {},
   "outputs": [],
   "source": [
    "# And now - let's ask for a question:\n",
    "\n",
    "question = \"Please propose a hard, challenging question to assess someone's IQ. Respond only with the question.\"\n",
    "messages = [{\"role\": \"user\", \"content\": question}]\n"
   ]
  },
  {
   "cell_type": "code",
   "execution_count": 9,
   "metadata": {},
   "outputs": [
    {
     "name": "stdout",
     "output_type": "stream",
     "text": [
      "If it takes five machines five minutes to make five widgets, how long would it take 100 machines to make 100 widgets?\n"
     ]
    }
   ],
   "source": [
    "# ask it - this uses GPT 4.1 mini, still cheap but more powerful than nano\n",
    "\n",
    "response = openai.chat.completions.create(\n",
    "    model=\"gpt-4.1-mini\",\n",
    "    messages=messages\n",
    ")\n",
    "\n",
    "question = response.choices[0].message.content\n",
    "\n",
    "print(question)\n"
   ]
  },
  {
   "cell_type": "code",
<<<<<<< HEAD
   "execution_count": 10,
=======
   "execution_count": null,
>>>>>>> 0a245eaa
   "metadata": {},
   "outputs": [],
   "source": [
    "# form a new messages list\n",
    "messages = [{\"role\": \"user\", \"content\": question}]\n"
   ]
  },
  {
   "cell_type": "code",
   "execution_count": 11,
   "metadata": {},
   "outputs": [
    {
     "name": "stdout",
     "output_type": "stream",
     "text": [
      "Let's analyze the problem step-by-step:\n",
      "\n",
      "- **Given:** 5 machines take 5 minutes to make 5 widgets.\n",
      "- We want to find: How long will 100 machines take to make 100 widgets?\n",
      "\n",
      "### Step 1: Find the rate of one machine.\n",
      "If 5 machines take 5 minutes to make 5 widgets, then they produce:\n",
      "\n",
      "\\[\n",
      "\\frac{5 \\text{ widgets}}{5 \\text{ minutes}} = 1 \\text{ widget per minute (for 5 machines)}\n",
      "\\]\n",
      "\n",
      "Since this is the rate for 5 machines together, the rate for one machine is:\n",
      "\n",
      "\\[\n",
      "\\frac{1 \\text{ widget per minute}}{5} = \\frac{1}{5} \\text{ widget per minute}\n",
      "\\]\n",
      "\n",
      "One machine makes \\(\\frac{1}{5}\\) of a widget per minute.\n",
      "\n",
      "### Step 2: Find how long 100 machines take to make 100 widgets.\n",
      "The combined rate for 100 machines is:\n",
      "\n",
      "\\[\n",
      "100 \\times \\frac{1}{5} = 20 \\text{ widgets per minute}\n",
      "\\]\n",
      "\n",
      "To make 100 widgets at this rate, time required is:\n",
      "\n",
      "\\[\n",
      "\\frac{100 \\text{ widgets}}{20 \\text{ widgets per minute}} = 5 \\text{ minutes}\n",
      "\\]\n",
      "\n",
      "### **Answer:** It takes **5 minutes** for 100 machines to make 100 widgets.\n"
     ]
    }
   ],
   "source": [
    "# Ask it again\n",
    "\n",
    "response = openai.chat.completions.create(\n",
    "    model=\"gpt-4.1-mini\",\n",
    "    messages=messages\n",
    ")\n",
    "\n",
    "answer = response.choices[0].message.content\n",
    "print(answer)\n"
   ]
  },
  {
   "cell_type": "code",
   "execution_count": 12,
   "metadata": {},
   "outputs": [
    {
     "data": {
      "text/markdown": [
       "Let's analyze the problem step-by-step:\n",
       "\n",
       "- **Given:** 5 machines take 5 minutes to make 5 widgets.\n",
       "- We want to find: How long will 100 machines take to make 100 widgets?\n",
       "\n",
       "### Step 1: Find the rate of one machine.\n",
       "If 5 machines take 5 minutes to make 5 widgets, then they produce:\n",
       "\n",
       "\\[\n",
       "\\frac{5 \\text{ widgets}}{5 \\text{ minutes}} = 1 \\text{ widget per minute (for 5 machines)}\n",
       "\\]\n",
       "\n",
       "Since this is the rate for 5 machines together, the rate for one machine is:\n",
       "\n",
       "\\[\n",
       "\\frac{1 \\text{ widget per minute}}{5} = \\frac{1}{5} \\text{ widget per minute}\n",
       "\\]\n",
       "\n",
       "One machine makes \\(\\frac{1}{5}\\) of a widget per minute.\n",
       "\n",
       "### Step 2: Find how long 100 machines take to make 100 widgets.\n",
       "The combined rate for 100 machines is:\n",
       "\n",
       "\\[\n",
       "100 \\times \\frac{1}{5} = 20 \\text{ widgets per minute}\n",
       "\\]\n",
       "\n",
       "To make 100 widgets at this rate, time required is:\n",
       "\n",
       "\\[\n",
       "\\frac{100 \\text{ widgets}}{20 \\text{ widgets per minute}} = 5 \\text{ minutes}\n",
       "\\]\n",
       "\n",
       "### **Answer:** It takes **5 minutes** for 100 machines to make 100 widgets."
      ],
      "text/plain": [
       "<IPython.core.display.Markdown object>"
      ]
     },
     "metadata": {},
     "output_type": "display_data"
    }
   ],
   "source": [
    "from IPython.display import Markdown, display\n",
    "\n",
    "display(Markdown(answer))\n",
    "\n"
   ]
  },
  {
   "cell_type": "markdown",
   "metadata": {},
   "source": [
    "# Congratulations!\n",
    "\n",
    "That was a small, simple step in the direction of Agentic AI, with your new environment!\n",
    "\n",
    "Next time things get more interesting..."
   ]
  },
  {
   "cell_type": "markdown",
   "metadata": {},
   "source": [
    "<table style=\"margin: 0; text-align: left; width:100%\">\n",
    "    <tr>\n",
    "        <td style=\"width: 150px; height: 150px; vertical-align: middle;\">\n",
    "            <img src=\"../assets/exercise.png\" width=\"150\" height=\"150\" style=\"display: block;\" />\n",
    "        </td>\n",
    "        <td>\n",
    "            <h2 style=\"color:#ff7800;\">Exercise</h2>\n",
    "            <span style=\"color:#ff7800;\">Now try this commercial application:<br/>\n",
    "            First ask the LLM to pick a business area that might be worth exploring for an Agentic AI opportunity.<br/>\n",
    "            Then ask the LLM to present a pain-point in that industry - something challenging that might be ripe for an Agentic solution.<br/>\n",
    "            Finally have 3 third LLM call propose the Agentic AI solution. <br/>\n",
    "            We will cover this at up-coming labs, so don't worry if you're unsure.. just give it a try!\n",
    "            </span>\n",
    "        </td>\n",
    "    </tr>\n",
    "</table>"
   ]
  },
  {
   "cell_type": "code",
   "execution_count": 15,
   "metadata": {},
   "outputs": [
    {
     "name": "stdout",
     "output_type": "stream",
     "text": [
      "Given your background in enterprise software sales, you have firsthand experience navigating complex B2B sales cycles, understanding diverse industry pain points, managing stakeholder relationships, and tailoring solutions to large organizations' needs. This skill set uniquely positions you to identify high-impact Agentic AI opportunities in sectors where enterprise processes are complex and where AI could both automate decision-making and drive measurable business outcomes.\n",
      "\n",
      "Here are some promising business areas where your sales expertise could provide valuable insights for developing an Agentic AI solution:\n",
      "\n",
      "### 1. **Sales Enablement and Revenue Operations**\n",
      "- **Why:** You understand the sales funnel, CRM utilization, pipeline management, forecasting, and sales coaching. Agentic AI agents could optimize these processes by automatically identifying deal risks, suggesting next best actions, generating customized outreach messages, or dynamically reallocating resources.\n",
      "- **Opportunity:** Develop an AI agent that acts as a virtual sales ops assistant, providing actionable insights, automating routine workflows (like updating CRM data), and enabling personalized customer engagement strategies at scale.\n",
      "- **Your edge:** Deep knowledge of typical sales KPIs, objections, and stakeholder dynamics allows you to design AI that truly supports sales reps and managers.\n",
      "\n",
      "### 2. **Enterprise Customer Support and Success**\n",
      "- **Why:** Enterprise companies struggle with scaling customer support and ensuring customer success outcomes, which directly affect renewals and upsells. Agentic AI could automate ticket triage, resolution, and proactive outreach.\n",
      "- **Opportunity:** Build AI agents that understand customer health scores, usage patterns, and sentiment to trigger retention workflows without human intervention, freeing up support teams to focus on complex issues.\n",
      "- **Your edge:** Sales background equips you to align AI-driven customer success efforts with revenue goals, helping prioritize accounts with expansion potential.\n",
      "\n",
      "### 3. **Procurement and Supply Chain Management**\n",
      "- **Why:** Procurement is process-heavy and involves negotiation and multi-stakeholder approvals—similar to sales cycles. AI agents can automate supplier selection, contract analysis, risk assessment, and order tracking.\n",
      "- **Opportunity:** An agentic AI solution that autonomously manages procurement workflows while negotiating contract terms based on historical data and compliance rules.\n",
      "- **Your edge:** Your experience with enterprise negotiations and contract management can inform AI designed to optimize vendor relationships and cost efficiencies.\n",
      "\n",
      "### 4. **Human Resources (Talent Acquisition and Management)**\n",
      "- **Why:** Recruiting and employee management involve complex workflows: screening resumes, scheduling interviews, managing offers, or employee engagement initiatives. AI agents can act autonomously in these processes.\n",
      "- **Opportunity:** AI-driven talent sourcing and candidate outreach agents, or AI that autonomously drives employee engagement surveys and suggests retention actions.\n",
      "- **Your edge:** Sales acumen around managing multiple stakeholders and championing solutions aligns well with the multi-party nature of HR processes.\n",
      "\n",
      "### 5. **Financial Services and Compliance**\n",
      "- **Why:** Financial institutions deal with extensive regulatory compliance and risk management. Agentic AI can help automate monitoring, reporting, fraud detection, and even customer advising.\n",
      "- **Opportunity:** AI agents proactively ensuring compliance or autonomously managing portfolio recommendations for clients based on regulatory constraints.\n",
      "- **Your edge:** Enterprise sales often involve regulated industries; your understanding of compliance at a sales level can help shape AI solutions that meet stringent enterprise criteria.\n",
      "\n",
      "---\n",
      "\n",
      "### Summary Recommendation:\n",
      "**Sales Enablement and Revenue Operations** stands out as the highest-potential niche given your background. You have deep domain expertise in sales workflows and revenue-impacting metrics, which are central to organizations’ success. Developing an Agentic AI that acts as a hands-free sales operations assistant or deal coach could revolutionize enterprise sales processes and has a clear path to ROI.\n",
      "\n",
      "---\n",
      "\n",
      "### Next Steps:\n",
      "- Conduct customer discovery with sales leaders and operations teams to identify pain points suitable for Agentic AI.\n",
      "- Assess existing sales technology stacks to find AI integration points.\n",
      "- Explore partnerships with CRM providers or revenue intelligence platforms.\n",
      "- Prototype a pilot focusing on automating one high-impact sales activity—like deal risk assessment or personalized outreach generation.\n",
      "\n",
      "Your unique combination of sales experience and interest in AI positions you well to create solutions that directly speak to enterprise needs while demonstrating clear business value. Let me know if you want me to help you draft outreach materials or develop a go-to-market strategy for this idea!\n"
     ]
    }
   ],
   "source": [
    "# First create the messages:\n",
    "business_question = \"Based on my background in enterprise software sales, what business area would be most promising for exploring an Agentic AI opportunity? Please consider industries where my sales expertise could provide valuable insights for developing an AI solution.\"\n",
    "messages = [{\"role\": \"user\", \"content\": business_question}]\n",
    "# Then make the first call:\n",
    "\n",
    "\n",
    "response = openai.chat.completions.create( \n",
    "    model=\"gpt-4.1-mini\",\n",
    "    messages=messages\n",
    ")\n",
    "\n",
    "# Then read the business idea:\n",
    "\n",
    "business_idea = response.choices[0].message.content\n",
    "\n",
    "print(business_idea)\n",
    "\n",
    "\n",
    "\n",
    "\n",
    "\n",
    "\n",
    "business_question_2 = f\"Based on the business idea: {business_idea}, what are the key challenges and opportunities for developing an AI solution? Please consider the following: 1. What are the key challenges and opportunities for developing an AI solution? 2. What are the key challenges and opportunities for developing an AI solution? 3. What are the key challenges and opportunities for developing an AI solution?\"\n",
    "messages = [{\"role\": \"user\", \"content\": business_question_2}]\n",
    "\n",
    "response = openai.chat.completions.create( \n",
    "    model=\"gpt-4.1-mini\",\n",
    "    messages=messages\n",
    ")\n",
    "\n",
    "# And repeat!\n",
    "\n",
    "\n",
    "\n",
    "\n",
    "\n",
    "\n",
    "# And repeat! In the next message, include the business idea within the message"
   ]
  },
  {
   "cell_type": "markdown",
   "metadata": {},
   "source": []
  },
  {
   "cell_type": "markdown",
   "metadata": {},
   "source": []
  }
 ],
 "metadata": {
  "kernelspec": {
   "display_name": ".venv",
   "language": "python",
   "name": "python3"
  },
  "language_info": {
   "codemirror_mode": {
    "name": "ipython",
    "version": 3
   },
   "file_extension": ".py",
   "mimetype": "text/x-python",
   "name": "python",
   "nbconvert_exporter": "python",
   "pygments_lexer": "ipython3",
   "version": "3.12.11"
  }
 },
 "nbformat": 4,
 "nbformat_minor": 2
}<|MERGE_RESOLUTION|>--- conflicted
+++ resolved
@@ -96,20 +96,9 @@
   },
   {
    "cell_type": "code",
-   "execution_count": 2,
-   "metadata": {},
-   "outputs": [
-    {
-     "data": {
-      "text/plain": [
-       "True"
-      ]
-     },
-     "execution_count": 2,
-     "metadata": {},
-     "output_type": "execute_result"
-    }
-   ],
+   "execution_count": null,
+   "metadata": {},
+   "outputs": [],
    "source": [
     "# Next it's time to load the API keys into environment variables\n",
     "# If this returns false, see the next cell!\n",
@@ -152,17 +141,9 @@
   },
   {
    "cell_type": "code",
-   "execution_count": 3,
-   "metadata": {},
-   "outputs": [
-    {
-     "name": "stdout",
-     "output_type": "stream",
-     "text": [
-      "OpenAI API Key exists and begins sk-proj-\n"
-     ]
-    }
-   ],
+   "execution_count": null,
+   "metadata": {},
+   "outputs": [],
    "source": [
     "# Check the key - if you're not using OpenAI, check whichever key you're using! Ollama doesn't need a key.\n",
     "\n",
@@ -178,11 +159,7 @@
   },
   {
    "cell_type": "code",
-<<<<<<< HEAD
-   "execution_count": 4,
-=======
-   "execution_count": null,
->>>>>>> 0a245eaa
+   "execution_count": null,
    "metadata": {},
    "outputs": [],
    "source": [
@@ -195,7 +172,7 @@
   },
   {
    "cell_type": "code",
-   "execution_count": 5,
+   "execution_count": null,
    "metadata": {},
    "outputs": [],
    "source": [
@@ -209,11 +186,7 @@
   },
   {
    "cell_type": "code",
-<<<<<<< HEAD
-   "execution_count": 6,
-=======
-   "execution_count": null,
->>>>>>> 0a245eaa
+   "execution_count": null,
    "metadata": {},
    "outputs": [],
    "source": [
@@ -224,17 +197,9 @@
   },
   {
    "cell_type": "code",
-   "execution_count": 7,
-   "metadata": {},
-   "outputs": [
-    {
-     "name": "stdout",
-     "output_type": "stream",
-     "text": [
-      "2 + 2 equals 4.\n"
-     ]
-    }
-   ],
+   "execution_count": null,
+   "metadata": {},
+   "outputs": [],
    "source": [
     "# And now call it! Any problems, head to the troubleshooting guide\n",
     "# This uses GPT 4.1 nano, the incredibly cheap model\n",
@@ -251,11 +216,7 @@
   },
   {
    "cell_type": "code",
-<<<<<<< HEAD
-   "execution_count": 8,
-=======
-   "execution_count": null,
->>>>>>> 0a245eaa
+   "execution_count": null,
    "metadata": {},
    "outputs": [],
    "source": [
@@ -267,17 +228,9 @@
   },
   {
    "cell_type": "code",
-   "execution_count": 9,
-   "metadata": {},
-   "outputs": [
-    {
-     "name": "stdout",
-     "output_type": "stream",
-     "text": [
-      "If it takes five machines five minutes to make five widgets, how long would it take 100 machines to make 100 widgets?\n"
-     ]
-    }
-   ],
+   "execution_count": null,
+   "metadata": {},
+   "outputs": [],
    "source": [
     "# ask it - this uses GPT 4.1 mini, still cheap but more powerful than nano\n",
     "\n",
@@ -293,11 +246,7 @@
   },
   {
    "cell_type": "code",
-<<<<<<< HEAD
-   "execution_count": 10,
-=======
-   "execution_count": null,
->>>>>>> 0a245eaa
+   "execution_count": null,
    "metadata": {},
    "outputs": [],
    "source": [
@@ -307,50 +256,9 @@
   },
   {
    "cell_type": "code",
-   "execution_count": 11,
-   "metadata": {},
-   "outputs": [
-    {
-     "name": "stdout",
-     "output_type": "stream",
-     "text": [
-      "Let's analyze the problem step-by-step:\n",
-      "\n",
-      "- **Given:** 5 machines take 5 minutes to make 5 widgets.\n",
-      "- We want to find: How long will 100 machines take to make 100 widgets?\n",
-      "\n",
-      "### Step 1: Find the rate of one machine.\n",
-      "If 5 machines take 5 minutes to make 5 widgets, then they produce:\n",
-      "\n",
-      "\\[\n",
-      "\\frac{5 \\text{ widgets}}{5 \\text{ minutes}} = 1 \\text{ widget per minute (for 5 machines)}\n",
-      "\\]\n",
-      "\n",
-      "Since this is the rate for 5 machines together, the rate for one machine is:\n",
-      "\n",
-      "\\[\n",
-      "\\frac{1 \\text{ widget per minute}}{5} = \\frac{1}{5} \\text{ widget per minute}\n",
-      "\\]\n",
-      "\n",
-      "One machine makes \\(\\frac{1}{5}\\) of a widget per minute.\n",
-      "\n",
-      "### Step 2: Find how long 100 machines take to make 100 widgets.\n",
-      "The combined rate for 100 machines is:\n",
-      "\n",
-      "\\[\n",
-      "100 \\times \\frac{1}{5} = 20 \\text{ widgets per minute}\n",
-      "\\]\n",
-      "\n",
-      "To make 100 widgets at this rate, time required is:\n",
-      "\n",
-      "\\[\n",
-      "\\frac{100 \\text{ widgets}}{20 \\text{ widgets per minute}} = 5 \\text{ minutes}\n",
-      "\\]\n",
-      "\n",
-      "### **Answer:** It takes **5 minutes** for 100 machines to make 100 widgets.\n"
-     ]
-    }
-   ],
+   "execution_count": null,
+   "metadata": {},
+   "outputs": [],
    "source": [
     "# Ask it again\n",
     "\n",
@@ -365,55 +273,9 @@
   },
   {
    "cell_type": "code",
-   "execution_count": 12,
-   "metadata": {},
-   "outputs": [
-    {
-     "data": {
-      "text/markdown": [
-       "Let's analyze the problem step-by-step:\n",
-       "\n",
-       "- **Given:** 5 machines take 5 minutes to make 5 widgets.\n",
-       "- We want to find: How long will 100 machines take to make 100 widgets?\n",
-       "\n",
-       "### Step 1: Find the rate of one machine.\n",
-       "If 5 machines take 5 minutes to make 5 widgets, then they produce:\n",
-       "\n",
-       "\\[\n",
-       "\\frac{5 \\text{ widgets}}{5 \\text{ minutes}} = 1 \\text{ widget per minute (for 5 machines)}\n",
-       "\\]\n",
-       "\n",
-       "Since this is the rate for 5 machines together, the rate for one machine is:\n",
-       "\n",
-       "\\[\n",
-       "\\frac{1 \\text{ widget per minute}}{5} = \\frac{1}{5} \\text{ widget per minute}\n",
-       "\\]\n",
-       "\n",
-       "One machine makes \\(\\frac{1}{5}\\) of a widget per minute.\n",
-       "\n",
-       "### Step 2: Find how long 100 machines take to make 100 widgets.\n",
-       "The combined rate for 100 machines is:\n",
-       "\n",
-       "\\[\n",
-       "100 \\times \\frac{1}{5} = 20 \\text{ widgets per minute}\n",
-       "\\]\n",
-       "\n",
-       "To make 100 widgets at this rate, time required is:\n",
-       "\n",
-       "\\[\n",
-       "\\frac{100 \\text{ widgets}}{20 \\text{ widgets per minute}} = 5 \\text{ minutes}\n",
-       "\\]\n",
-       "\n",
-       "### **Answer:** It takes **5 minutes** for 100 machines to make 100 widgets."
-      ],
-      "text/plain": [
-       "<IPython.core.display.Markdown object>"
-      ]
-     },
-     "metadata": {},
-     "output_type": "display_data"
-    }
-   ],
+   "execution_count": null,
+   "metadata": {},
+   "outputs": [],
    "source": [
     "from IPython.display import Markdown, display\n",
     "\n",
@@ -456,104 +318,24 @@
   },
   {
    "cell_type": "code",
-   "execution_count": 15,
-   "metadata": {},
-   "outputs": [
-    {
-     "name": "stdout",
-     "output_type": "stream",
-     "text": [
-      "Given your background in enterprise software sales, you have firsthand experience navigating complex B2B sales cycles, understanding diverse industry pain points, managing stakeholder relationships, and tailoring solutions to large organizations' needs. This skill set uniquely positions you to identify high-impact Agentic AI opportunities in sectors where enterprise processes are complex and where AI could both automate decision-making and drive measurable business outcomes.\n",
-      "\n",
-      "Here are some promising business areas where your sales expertise could provide valuable insights for developing an Agentic AI solution:\n",
-      "\n",
-      "### 1. **Sales Enablement and Revenue Operations**\n",
-      "- **Why:** You understand the sales funnel, CRM utilization, pipeline management, forecasting, and sales coaching. Agentic AI agents could optimize these processes by automatically identifying deal risks, suggesting next best actions, generating customized outreach messages, or dynamically reallocating resources.\n",
-      "- **Opportunity:** Develop an AI agent that acts as a virtual sales ops assistant, providing actionable insights, automating routine workflows (like updating CRM data), and enabling personalized customer engagement strategies at scale.\n",
-      "- **Your edge:** Deep knowledge of typical sales KPIs, objections, and stakeholder dynamics allows you to design AI that truly supports sales reps and managers.\n",
-      "\n",
-      "### 2. **Enterprise Customer Support and Success**\n",
-      "- **Why:** Enterprise companies struggle with scaling customer support and ensuring customer success outcomes, which directly affect renewals and upsells. Agentic AI could automate ticket triage, resolution, and proactive outreach.\n",
-      "- **Opportunity:** Build AI agents that understand customer health scores, usage patterns, and sentiment to trigger retention workflows without human intervention, freeing up support teams to focus on complex issues.\n",
-      "- **Your edge:** Sales background equips you to align AI-driven customer success efforts with revenue goals, helping prioritize accounts with expansion potential.\n",
-      "\n",
-      "### 3. **Procurement and Supply Chain Management**\n",
-      "- **Why:** Procurement is process-heavy and involves negotiation and multi-stakeholder approvals—similar to sales cycles. AI agents can automate supplier selection, contract analysis, risk assessment, and order tracking.\n",
-      "- **Opportunity:** An agentic AI solution that autonomously manages procurement workflows while negotiating contract terms based on historical data and compliance rules.\n",
-      "- **Your edge:** Your experience with enterprise negotiations and contract management can inform AI designed to optimize vendor relationships and cost efficiencies.\n",
-      "\n",
-      "### 4. **Human Resources (Talent Acquisition and Management)**\n",
-      "- **Why:** Recruiting and employee management involve complex workflows: screening resumes, scheduling interviews, managing offers, or employee engagement initiatives. AI agents can act autonomously in these processes.\n",
-      "- **Opportunity:** AI-driven talent sourcing and candidate outreach agents, or AI that autonomously drives employee engagement surveys and suggests retention actions.\n",
-      "- **Your edge:** Sales acumen around managing multiple stakeholders and championing solutions aligns well with the multi-party nature of HR processes.\n",
-      "\n",
-      "### 5. **Financial Services and Compliance**\n",
-      "- **Why:** Financial institutions deal with extensive regulatory compliance and risk management. Agentic AI can help automate monitoring, reporting, fraud detection, and even customer advising.\n",
-      "- **Opportunity:** AI agents proactively ensuring compliance or autonomously managing portfolio recommendations for clients based on regulatory constraints.\n",
-      "- **Your edge:** Enterprise sales often involve regulated industries; your understanding of compliance at a sales level can help shape AI solutions that meet stringent enterprise criteria.\n",
-      "\n",
-      "---\n",
-      "\n",
-      "### Summary Recommendation:\n",
-      "**Sales Enablement and Revenue Operations** stands out as the highest-potential niche given your background. You have deep domain expertise in sales workflows and revenue-impacting metrics, which are central to organizations’ success. Developing an Agentic AI that acts as a hands-free sales operations assistant or deal coach could revolutionize enterprise sales processes and has a clear path to ROI.\n",
-      "\n",
-      "---\n",
-      "\n",
-      "### Next Steps:\n",
-      "- Conduct customer discovery with sales leaders and operations teams to identify pain points suitable for Agentic AI.\n",
-      "- Assess existing sales technology stacks to find AI integration points.\n",
-      "- Explore partnerships with CRM providers or revenue intelligence platforms.\n",
-      "- Prototype a pilot focusing on automating one high-impact sales activity—like deal risk assessment or personalized outreach generation.\n",
-      "\n",
-      "Your unique combination of sales experience and interest in AI positions you well to create solutions that directly speak to enterprise needs while demonstrating clear business value. Let me know if you want me to help you draft outreach materials or develop a go-to-market strategy for this idea!\n"
-     ]
-    }
-   ],
+   "execution_count": null,
+   "metadata": {},
+   "outputs": [],
    "source": [
     "# First create the messages:\n",
-    "business_question = \"Based on my background in enterprise software sales, what business area would be most promising for exploring an Agentic AI opportunity? Please consider industries where my sales expertise could provide valuable insights for developing an AI solution.\"\n",
-    "messages = [{\"role\": \"user\", \"content\": business_question}]\n",
+    "\n",
+    "messages = [{\"role\": \"user\", \"content\": \"Something here\"}]\n",
+    "\n",
     "# Then make the first call:\n",
     "\n",
-    "\n",
-    "response = openai.chat.completions.create( \n",
-    "    model=\"gpt-4.1-mini\",\n",
-    "    messages=messages\n",
-    ")\n",
+    "response =\n",
     "\n",
     "# Then read the business idea:\n",
     "\n",
-    "business_idea = response.choices[0].message.content\n",
-    "\n",
-    "print(business_idea)\n",
-    "\n",
-    "\n",
-    "\n",
-    "\n",
-    "\n",
-    "\n",
-    "business_question_2 = f\"Based on the business idea: {business_idea}, what are the key challenges and opportunities for developing an AI solution? Please consider the following: 1. What are the key challenges and opportunities for developing an AI solution? 2. What are the key challenges and opportunities for developing an AI solution? 3. What are the key challenges and opportunities for developing an AI solution?\"\n",
-    "messages = [{\"role\": \"user\", \"content\": business_question_2}]\n",
-    "\n",
-    "response = openai.chat.completions.create( \n",
-    "    model=\"gpt-4.1-mini\",\n",
-    "    messages=messages\n",
-    ")\n",
-    "\n",
-    "# And repeat!\n",
-    "\n",
-    "\n",
-    "\n",
-    "\n",
-    "\n",
+    "business_idea = response.\n",
     "\n",
     "# And repeat! In the next message, include the business idea within the message"
    ]
-  },
-  {
-   "cell_type": "markdown",
-   "metadata": {},
-   "source": []
   },
   {
    "cell_type": "markdown",
@@ -577,7 +359,7 @@
    "name": "python",
    "nbconvert_exporter": "python",
    "pygments_lexer": "ipython3",
-   "version": "3.12.11"
+   "version": "3.12.9"
   }
  },
  "nbformat": 4,
